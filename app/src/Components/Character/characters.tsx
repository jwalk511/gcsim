--- conflicted
+++ resolved
@@ -166,20 +166,18 @@
     element: 'anemo',
     weapon_type: 'catalyst',
   },
-<<<<<<< HEAD
+
   dehya: { 
     key: 'dehya', 
     element: 'pyro',
     weapon_type: 'claymore' ,
     },
   
-=======
   yaoyao: {
     key: 'yaoyao',
     element: 'dendro',
     weapon_type: 'polearm',
   },
->>>>>>> bced5da3
 };
 
 export const items: ICharacter[] = Object.keys(characterKeyToICharacter).map(
