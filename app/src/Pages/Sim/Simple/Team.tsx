--- conflicted
+++ resolved
@@ -1,21 +1,13 @@
-<<<<<<< HEAD
 import { Callout, Intent, Button, Card, ButtonGroup } from "@blueprintjs/core";
-=======
-import { Button, Callout, Card, Intent } from "@blueprintjs/core";
->>>>>>> 8e72bd9f
 import React from "react";
 import { CharacterCard, CharacterSelect, ConsolidateCharStats, ICharacter, } from "~src/Components/Character";
 import { SectionDivider } from "~src/Components/SectionDivider";
 import { RootState, useAppDispatch, useAppSelector } from "~src/store";
 import { simActions } from "~src/Pages/Sim/simSlice";
 import { CharacterEdit } from "./CharacterEdit";
-<<<<<<< HEAD
 import { LoadGOOD, VideoPlayer } from "../Components";
 import { Character } from "~src/types";
-=======
-import { VideoPlayer } from "../Components";
 import { Trans, useTranslation } from "react-i18next";
->>>>>>> 8e72bd9f
 
 export function Team() {
   useTranslation()
@@ -136,7 +128,6 @@
           </Button>
         </Card>
       ) : (
-<<<<<<< HEAD
         <div className="mt-2 pl-2 pr-2">
           <ButtonGroup fill>
             <Button onClick={() => setOpenImport(true)}>Import Data</Button>
@@ -146,20 +137,9 @@
               onClick={() => setOpen(true)}
               disabled={team.length >= 4}
             >
-              Add Character
+                <Trans>simple.add_character</Trans>
             </Button>
           </ButtonGroup>
-=======
-        <div className={team.length >= 4 ? "hidden" : "mt-2 pl-2 pr-2"}>
-          <Button
-            fill
-            icon="add"
-            intent="primary"
-            onClick={() => setOpen(true)}
-          >
-            <Trans>simple.add_character</Trans>
-          </Button>
->>>>>>> 8e72bd9f
         </div>
       )}
       <CharacterSelect
