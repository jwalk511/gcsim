import {
  Button,
  Callout,
  Card,
  Collapse,
  Intent,
  useHotkeys,
} from "@blueprintjs/core";
import React from "react";

import { SectionDivider } from "~src/Components/SectionDivider";
import { Viewport } from "~src/Components/Viewport";
import { RootState, useAppDispatch, useAppSelector } from "~src/store";
import { simActions } from "..";
import { ActionList, SimOptions } from "../Components";
import { SimProgress } from "../Components/SimProgress";
import { runSim } from "../exec";
import { Team } from "./Team";

export function Simple() {
  const { ready, workers, cfg, runState, showTips } = useAppSelector(
    (state: RootState) => {
      return {
        ready: state.sim.ready,
        workers: state.sim.workers,
        cfg: state.sim.cfg,
        runState: state.sim.run,
        showTips: state.sim.showTips,
      };
    }
  );
  const dispatch = useAppDispatch();

  const [open, setOpen] = React.useState<boolean>(false);
  const [showActionList, setShowActionList] = React.useState<boolean>(true);
  const [showOptions, setShowOptions] = React.useState<boolean>(false);

  const hotkeys = React.useMemo(
    () => [
      {
        combo: "Esc",
        global: true,
        label: "Exit edit",
        onKeyDown: () => {
          dispatch(simActions.editCharacter({ index: -1 }));
        },
      },
    ],
    []
  );
  useHotkeys(hotkeys);

  const run = () => {
    dispatch(runSim(cfg));
    setOpen(true);
  };

  const toggleTips = () => {
    dispatch(simActions.setShowTips(!showTips));
  };

  return (
    <Viewport className="flex flex-col gap-2">
      <div className="flex flex-col">
        {!showTips ? (
          <div className="ml-auto mr-2">
            <Button icon="help" onClick={toggleTips}>
              Give me back my tooltips!
            </Button>
          </div>
        ) : null}

        <Team />
        <SectionDivider>Action List</SectionDivider>
        <div className="ml-auto mr-2">
          <Button
            icon="edit"
            onClick={() => setShowActionList(!showActionList)}
          >
            {showActionList ? "Hide" : "Show"}
          </Button>
        </div>
        {showTips ? (
          <div className="pl-2 pr-2 pt-2">
            <Callout intent={Intent.PRIMARY} className="flex flex-col">
              <p>
                Enter the action list you wish to use in the textbox below. We
                have a vast collection of user submitted action lists on our{" "}
                <a href="https://discord.gg/W36ZwwhEaG" target="_blank">
                  Discord
                </a>{" "}
                if you need some ideas.
              </p>
              <p>
                Alternatively, check out our{" "}
                <a
<<<<<<< HEAD
                  href="https://docs.gcsim.app/tutorial/sequential_mode"
=======
                  href="https://docs.gcsim.app/guide/sequential_mode"
>>>>>>> a50d7130
                  target="_blank"
                >
                  documentation
                </a>{" "}
                which includes a simple tutorial on how to write sequential
                lists (previously known as calc mode)
              </p>
              <div className="ml-auto">
                <Button small onClick={toggleTips}>
                  Hide all tips
                </Button>
              </div>
            </Callout>
          </div>
        ) : null}
        <Collapse
          isOpen={showActionList}
          keepChildrenMounted
          className="basis-full flex flex-col"
        >
          <ActionList
            cfg={cfg}
            onChange={(v) => dispatch(simActions.setCfg(v))}
          />
        </Collapse>
        <SectionDivider>Sim Options</SectionDivider>
        <div className="ml-auto mr-2">
          <Button icon="edit" onClick={() => setShowOptions(!showOptions)}>
            {showOptions ? "Hide" : "Show"}
          </Button>
        </div>
        <Collapse
          isOpen={showOptions}
          keepChildrenMounted
          className="basis-full flex flex-col"
        >
          <SimOptions />
        </Collapse>
      </div>
      <div className="sticky bottom-0 bg-bp-bg p-2 wide:ml-2 wide:mr-2 flex flex-row flex-wrap place-items-center gap-x-1 gap-y-1">
        <div className="basis-full wide:basis-0 flex-grow p-1">
          {`Workers available: ${ready}`}
        </div>
        <div className="basis-full wide:basis-1/3 p-1">
          <Button
            icon="play"
            fill
            intent="primary"
            onClick={run}
            disabled={ready < workers || runState.progress !== -1}
          >
            {ready < workers ? "Loading workers" : "Run"}
          </Button>
        </div>
      </div>
      <SimProgress isOpen={open} onClose={() => setOpen(false)} />
    </Viewport>
  );
}<|MERGE_RESOLUTION|>--- conflicted
+++ resolved
@@ -94,11 +94,7 @@
               <p>
                 Alternatively, check out our{" "}
                 <a
-<<<<<<< HEAD
-                  href="https://docs.gcsim.app/tutorial/sequential_mode"
-=======
                   href="https://docs.gcsim.app/guide/sequential_mode"
->>>>>>> a50d7130
                   target="_blank"
                 >
                   documentation
