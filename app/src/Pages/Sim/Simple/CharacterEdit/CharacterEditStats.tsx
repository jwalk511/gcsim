--- conflicted
+++ resolved
@@ -1,10 +1,5 @@
-<<<<<<< HEAD
 import { Button, FormGroup, Switch } from "@blueprintjs/core";
-
 import { Character } from "~/src/types";
-=======
-import { StatToIndexMap } from "~src/Components/Character";
->>>>>>> 8e72bd9f
 import { StatRow } from "./CharacterEditStatRow";
 
 import {
@@ -26,11 +21,8 @@
 } from "~src/Components/Icons";
 import { RootState, useAppDispatch, useAppSelector } from "~src/store";
 import { simActions } from "~src/Pages/Sim";
-<<<<<<< HEAD
 import { StatToIndexMap } from "~src/util";
-=======
 import { useTranslation } from "react-i18next";
->>>>>>> 8e72bd9f
 
 export type subDisplayLine = {
   stat?: string;
