--- conflicted
+++ resolved
@@ -78,11 +78,8 @@
   "collei",
   "dori",
   "tighnari",
-<<<<<<< HEAD
   "candace",
-=======
   "cyno",
->>>>>>> 53b62e04
 ];
 
 const travelers = [
