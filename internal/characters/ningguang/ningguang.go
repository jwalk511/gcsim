package ningguang

import (
	tmpl "github.com/genshinsim/gcsim/internal/template/character"
	"github.com/genshinsim/gcsim/pkg/core"
	"github.com/genshinsim/gcsim/pkg/core/action"
	"github.com/genshinsim/gcsim/pkg/core/combat"
	"github.com/genshinsim/gcsim/pkg/core/keys"
	"github.com/genshinsim/gcsim/pkg/core/player/character"
	"github.com/genshinsim/gcsim/pkg/core/player/character/profile"
)

const skillParticleICDKey = "ningguang-skill-particle-ICD"

func init() {
	core.RegisterCharFunc(keys.Ningguang, NewChar)
}

type char struct {
	*tmpl.Character
	c2reset       int
	jadeCount     int
	lastScreen    int
	prevAttack    attackType
	skillSnapshot combat.Snapshot
}

<<<<<<< HEAD
type attackType int

const (
	attackTypeLeft attackType = iota
	attackTypeRight
	attackTypeTwirl
	endAttackType
)

var attackTypeNames = map[attackType]string{
	attackTypeLeft:  "Left",
	attackTypeRight: "Right",
	attackTypeTwirl: "Twirl",
}

func (t attackType) String() string {
	return attackTypeNames[t]
}

func NewChar(s *core.Core, w *character.CharWrapper, _ character.CharacterProfile) error {
=======
func NewChar(s *core.Core, w *character.CharWrapper, _ profile.CharacterProfile) error {
>>>>>>> f9c6cd45
	c := char{}
	c.Character = tmpl.NewWithWrapper(s, w)

	c.EnergyMax = 40
	c.NormalHitNum = normalHitNum
	c.BurstCon = 3
	c.SkillCon = 5

	// Initialize at some very low value so these happen correctly at start of sim
	c.c2reset = -9999
	c.jadeCount = 0
	c.prevAttack = attackTypeLeft

	w.Character = &c

	return nil
}

func (c *char) Init() error {
	c.a4()
	return nil
}

func (c *char) ActionStam(a action.Action, p map[string]int) float64 {
	switch a {
	case action.ActionCharge:
		if c.jadeCount > 0 {
			return 0
		}
		return 50
	}
	return c.Character.ActionStam(a, p)
}

func (c *char) Condition(field string) int64 {
	switch field {
	case ".jadeCount":
		return int64(c.jadeCount)
	case ".prevAttack":
		return int64(c.prevAttack)
	default:
		return 0
	}
}<|MERGE_RESOLUTION|>--- conflicted
+++ resolved
@@ -25,7 +25,6 @@
 	skillSnapshot combat.Snapshot
 }
 
-<<<<<<< HEAD
 type attackType int
 
 const (
@@ -45,10 +44,7 @@
 	return attackTypeNames[t]
 }
 
-func NewChar(s *core.Core, w *character.CharWrapper, _ character.CharacterProfile) error {
-=======
 func NewChar(s *core.Core, w *character.CharWrapper, _ profile.CharacterProfile) error {
->>>>>>> f9c6cd45
 	c := char{}
 	c.Character = tmpl.NewWithWrapper(s, w)
 
