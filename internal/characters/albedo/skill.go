package albedo

import (
	"github.com/genshinsim/gcsim/internal/frames"
	"github.com/genshinsim/gcsim/pkg/core/action"
	"github.com/genshinsim/gcsim/pkg/core/attributes"
	"github.com/genshinsim/gcsim/pkg/core/combat"
	"github.com/genshinsim/gcsim/pkg/core/event"
	"github.com/genshinsim/gcsim/pkg/core/glog"
)

var skillFrames []int

const skillHitmark = 25

func init() {
	skillFrames = frames.InitAbilSlice(33) // E -> Q
	skillFrames[action.ActionAttack] = 32  // E -> N1
	skillFrames[action.ActionDash] = 29    // E -> D
	skillFrames[action.ActionJump] = 28    // E -> J
	skillFrames[action.ActionSwap] = 31    // E -> Swap
}

const (
	skillICDKey = "albedo-skill-icd"
)

func (c *char) Skill(p map[string]int) action.ActionInfo {
	ai := combat.AttackInfo{
		ActorIndex: c.Index,
		Abil:       "Abiogenesis: Solar Isotoma",
		AttackTag:  combat.AttackTagElementalArt,
		ICDTag:     combat.ICDTagNone,
		ICDGroup:   combat.ICDGroupDefault,
		StrikeType: combat.StrikeTypeBlunt,
		Element:    attributes.Geo,
		Durability: 25,
		Mult:       skill[c.TalentLvlSkill()],
	}
	// TODO: damage frame
	c.bloomSnapshot = c.Snapshot(&ai)
<<<<<<< HEAD
	c.Core.QueueAttackWithSnap(ai, c.bloomSnapshot, combat.NewCircleHit(c.Core.Combat.Player(), 3), skillHitmark)

	//snapshot for ticks
=======
	c.Core.QueueAttackWithSnap(
		ai,
		c.bloomSnapshot,
		combat.NewCircleHit(c.Core.Combat.Player(), 3, false, combat.TargettableEnemy),
		skillHitmark,
	)

	// snapshot for ticks
>>>>>>> c2ba6d8d
	ai.Abil = "Abiogenesis: Solar Isotoma (Tick)"
	ai.ICDTag = combat.ICDTagElementalArt
	ai.Mult = skillTick[c.TalentLvlSkill()]
	ai.UseDef = true
	c.skillAttackInfo = ai
	c.skillSnapshot = c.Snapshot(&c.skillAttackInfo)

	// create a construct
	// Construct is not fully formed until after the hit lands (exact timing unknown)
	c.Core.Tasks.Add(func() {
		c.Core.Constructs.New(c.newConstruct(1800), true)
		c.lastConstruct = c.Core.F
		c.skillActive = true
		// Reset ICD after construct is created
		c.DeleteStatus(skillICDKey)
		// add C4 and C6 checks
		if c.Base.Cons >= 4 {
			c.Core.Tasks.Add(c.c4(c.Core.F), 18) // start checking in 0.3s
		}
		if c.Base.Cons >= 6 {
			c.Core.Tasks.Add(c.c6(c.Core.F), 18) // start checking in 0.3s
		}
	}, skillHitmark)

	c.SetCDWithDelay(action.ActionSkill, 240, 23)

	return action.ActionInfo{
		Frames:          frames.NewAbilFunc(skillFrames),
		AnimationLength: skillFrames[action.InvalidAction],
		CanQueueAfter:   skillHitmark,
		State:           action.SkillState,
	}
}

func (c *char) skillHook() {
	c.Core.Events.Subscribe(event.OnEnemyDamage, func(args ...interface{}) bool {
		atk := args[1].(*combat.AttackEvent)
		if !c.skillActive {
			return false
		}
		if c.StatusIsActive(skillICDKey) {
			return false
		}
		// Can't be triggered by itself when refreshing
		if atk.Info.Abil == "Abiogenesis: Solar Isotoma" {
			return false
		}

		// this ICD is most likely tied to the construct, so it's not hitlag extendable
		c.AddStatus(skillICDKey, 120, false) // proc every 2s

<<<<<<< HEAD
		snap := c.skillSnapshot

		// a1: skill tick deal 25% more dmg if enemy hp < 50%
		if c.Core.Combat.DamageMode && t.HP()/t.MaxHP() < .5 {
			snap.Stats[attributes.DmgP] += 0.25
			c.Core.Log.NewEvent("a1 proc'd, dealing extra dmg", glog.LogCharacterEvent, c.Index).
				Write("hp %", t.HP()/t.MaxHP()).
				Write("final dmg", snap.Stats[attributes.DmgP])
		}

		c.Core.QueueAttackWithSnap(c.skillAttackInfo, snap, combat.NewCircleHit(c.Core.Combat.Player(), 3), 1)
=======
		c.Core.QueueAttackWithSnap(
			c.skillAttackInfo,
			c.skillSnapshot,
			combat.NewCircleHit(c.Core.Combat.Player(), 3, false, combat.TargettableEnemy),
			1,
		)
>>>>>>> c2ba6d8d

		// 67% chance to generate 1 geo orb
		if c.Core.Rand.Float64() < 0.67 {
			c.Core.QueueParticle("albedo", 1, attributes.Geo, c.ParticleDelay)
		}

		// c1: skill tick regen 1.2 energy
		if c.Base.Cons >= 1 {
			c.AddEnergy("albedo-c1", 1.2)
			c.Core.Log.NewEvent("c1 restoring energy", glog.LogCharacterEvent, c.Index)
		}

		// c2: skill tick grant stacks, lasts 30s; each stack increase burst dmg by 30% of def, stack up to 4 times
		if c.Base.Cons >= 2 {
			if !c.StatusIsActive(c2key) {
				c.c2stacks = 0
			}
			c.AddStatus(c2key, 1800, true) // lasts 30 sec
			c.c2stacks++
			if c.c2stacks > 4 {
				c.c2stacks = 4
			}
		}

		return false
	}, "albedo-skill")
}<|MERGE_RESOLUTION|>--- conflicted
+++ resolved
@@ -39,20 +39,9 @@
 	}
 	// TODO: damage frame
 	c.bloomSnapshot = c.Snapshot(&ai)
-<<<<<<< HEAD
 	c.Core.QueueAttackWithSnap(ai, c.bloomSnapshot, combat.NewCircleHit(c.Core.Combat.Player(), 3), skillHitmark)
 
-	//snapshot for ticks
-=======
-	c.Core.QueueAttackWithSnap(
-		ai,
-		c.bloomSnapshot,
-		combat.NewCircleHit(c.Core.Combat.Player(), 3, false, combat.TargettableEnemy),
-		skillHitmark,
-	)
-
 	// snapshot for ticks
->>>>>>> c2ba6d8d
 	ai.Abil = "Abiogenesis: Solar Isotoma (Tick)"
 	ai.ICDTag = combat.ICDTagElementalArt
 	ai.Mult = skillTick[c.TalentLvlSkill()]
@@ -104,26 +93,12 @@
 		// this ICD is most likely tied to the construct, so it's not hitlag extendable
 		c.AddStatus(skillICDKey, 120, false) // proc every 2s
 
-<<<<<<< HEAD
-		snap := c.skillSnapshot
-
-		// a1: skill tick deal 25% more dmg if enemy hp < 50%
-		if c.Core.Combat.DamageMode && t.HP()/t.MaxHP() < .5 {
-			snap.Stats[attributes.DmgP] += 0.25
-			c.Core.Log.NewEvent("a1 proc'd, dealing extra dmg", glog.LogCharacterEvent, c.Index).
-				Write("hp %", t.HP()/t.MaxHP()).
-				Write("final dmg", snap.Stats[attributes.DmgP])
-		}
-
-		c.Core.QueueAttackWithSnap(c.skillAttackInfo, snap, combat.NewCircleHit(c.Core.Combat.Player(), 3), 1)
-=======
 		c.Core.QueueAttackWithSnap(
 			c.skillAttackInfo,
 			c.skillSnapshot,
-			combat.NewCircleHit(c.Core.Combat.Player(), 3, false, combat.TargettableEnemy),
+			combat.NewCircleHit(c.Core.Combat.Player(), 3),
 			1,
 		)
->>>>>>> c2ba6d8d
 
 		// 67% chance to generate 1 geo orb
 		if c.Core.Rand.Float64() < 0.67 {
