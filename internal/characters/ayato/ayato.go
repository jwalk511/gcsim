package ayato

import (
	tmpl "github.com/genshinsim/gcsim/internal/template/character"
	"github.com/genshinsim/gcsim/pkg/core"
	"github.com/genshinsim/gcsim/pkg/core/attributes"
	"github.com/genshinsim/gcsim/pkg/core/combat"
	"github.com/genshinsim/gcsim/pkg/core/glog"
	"github.com/genshinsim/gcsim/pkg/core/keys"
	"github.com/genshinsim/gcsim/pkg/core/player/character"
	"github.com/genshinsim/gcsim/pkg/core/player/weapon"
)

func init() {
	core.RegisterCharFunc(keys.Ayato, NewChar)
}

type char struct {
	*tmpl.Character
	stacks            int
	stacksMax         int
	shunsuikenCounter int
	c6ready           bool
}

const (
	a4ICDKey       = "ayato-a4-icd"
	particleICDKey = "ayato-particle-icd"
)

func NewChar(s *core.Core, w *character.CharWrapper, p character.CharacterProfile) error {
	c := char{}
	c.Character = tmpl.NewWithWrapper(s, w)

	c.Base.Element = attributes.Hydro
	c.EnergyMax = 80
	c.Weapon.Class = weapon.WeaponClassSword
	c.CharZone = character.ZoneInazuma
	c.BurstCon = 3
	c.SkillCon = 5
	c.NormalHitNum = normalHitNum

	c.shunsuikenCounter = 3
	c.c6ready = false

	c.stacksMax = 4
	if c.Base.Cons >= 2 {
		c.stacksMax = 5
	}

	w.Character = &c

	return nil
}

func (c *char) Init() error {
	c.a1()
	c.a4()
	c.onExitField()
	if c.Base.Cons >= 1 {
		c.c1()
	}
	if c.Base.Cons >= 2 {
		c.c2()
	}
	if c.Base.Cons >= 6 {
		c.c6()
	}
	return nil
}

func (c *char) AdvanceNormalIndex() {
	c.NormalCounter++

	if c.StatusIsActive(skillBuffKey) {
		if c.NormalCounter == c.shunsuikenCounter {
			c.NormalCounter = 0
		}
	} else {
		if c.NormalCounter == c.NormalHitNum {
			c.NormalCounter = 0
		}

	}
}

// TODO: maybe move infusion out of snapshot?
func (c *char) Snapshot(ai *combat.AttackInfo) combat.Snapshot {
	ds := c.Character.Snapshot(ai)

	if c.StatusIsActive(skillBuffKey) {
		switch ai.AttackTag {
		case combat.AttackTagNormal:
		case combat.AttackTagExtra:
		default:
			return ds
		}
		ai.Element = attributes.Hydro
		//add namisen stack
		flatdmg := (c.Base.HP*(1+ds.Stats[attributes.HPP]) + ds.Stats[attributes.HP]) * skillpp[c.TalentLvlSkill()] * float64(c.stacks)
		ai.FlatDmg += flatdmg
<<<<<<< HEAD
		c.Core.Log.NewEvent("namisen add damage", glog.LogCharacterEvent, c.Index, "damage_added", flatdmg, "stacks", c.stacks, "expiry", c.StatusExpiry(skillBuffKey))
=======
		c.Core.Log.NewEvent("namisen add damage", glog.LogCharacterEvent, c.Index).
			Write("damage_added", flatdmg).
			Write("stacks", c.stacks).
			Write("expiry", c.Core.Status.Duration("soukaikanka"))
>>>>>>> 2e94e1fb
	}
	return ds
}<|MERGE_RESOLUTION|>--- conflicted
+++ resolved
@@ -99,14 +99,10 @@
 		//add namisen stack
 		flatdmg := (c.Base.HP*(1+ds.Stats[attributes.HPP]) + ds.Stats[attributes.HP]) * skillpp[c.TalentLvlSkill()] * float64(c.stacks)
 		ai.FlatDmg += flatdmg
-<<<<<<< HEAD
-		c.Core.Log.NewEvent("namisen add damage", glog.LogCharacterEvent, c.Index, "damage_added", flatdmg, "stacks", c.stacks, "expiry", c.StatusExpiry(skillBuffKey))
-=======
 		c.Core.Log.NewEvent("namisen add damage", glog.LogCharacterEvent, c.Index).
 			Write("damage_added", flatdmg).
 			Write("stacks", c.stacks).
-			Write("expiry", c.Core.Status.Duration("soukaikanka"))
->>>>>>> 2e94e1fb
+			Write("expiry", c.StatusExpiry(skillBuffKey))
 	}
 	return ds
 }