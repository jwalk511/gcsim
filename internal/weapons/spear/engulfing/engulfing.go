package grasscutter

import (
	"fmt"

	"github.com/genshinsim/gcsim/pkg/core"
	"github.com/genshinsim/gcsim/pkg/core/attributes"
	"github.com/genshinsim/gcsim/pkg/core/event"
	"github.com/genshinsim/gcsim/pkg/core/glog"
	"github.com/genshinsim/gcsim/pkg/core/keys"
	"github.com/genshinsim/gcsim/pkg/core/player/character"
	"github.com/genshinsim/gcsim/pkg/core/player/weapon"
	"github.com/genshinsim/gcsim/pkg/modifier"
)

func init() {
	core.RegisterWeaponFunc(keys.EngulfingLightning, NewWeapon)
}

type Weapon struct {
	Index int
}

func (w *Weapon) SetIndex(idx int) { w.Index = idx }
func (w *Weapon) Init() error      { return nil }

func NewWeapon(c *core.Core, char *character.CharWrapper, p weapon.WeaponProfile) (weapon.Weapon, error) {
	//ATK increased by 28% of Energy Recharge over the base 100%. You can gain a
	//maximum bonus of 80% ATK. Gain 30% Energy Recharge for 12s after using an
	//Elemental Burst.
	w := &Weapon{}
	r := p.Refine

	atk := .21 + .07*float64(r)
	max := 0.7 + 0.1*float64(r)

	val := make([]float64, attributes.EndStatType)
<<<<<<< HEAD
	char.AddStatMod(character.StatMod{
		Base:         modifier.NewBase("engulfing-lightning", -1),
		AffectedStat: attributes.ATKP,
		Amount: func() ([]float64, bool) {
			er := char.Stat(attributes.ER)
			c.Log.NewEvent("engulfing lightning snapshot", glog.LogWeaponEvent, char.Index, "er", er)
			bonus := atk * er
			if bonus > max {
				bonus = max
			}
			val[attributes.ATKP] = bonus
			return val, true
		},
=======
	char.AddStatMod("engulfing-lightning", -1, attributes.ATKP, func() ([]float64, bool) {
		er := char.Stat(attributes.ER)
		c.Log.NewEvent("engulfing lightning snapshot", glog.LogWeaponEvent, char.Index).
			Write("er", er)
		bonus := atk * er
		if bonus > max {
			bonus = max
		}
		val[attributes.ATKP] = bonus
		return val, true
>>>>>>> 2e94e1fb
	})

	erval := make([]float64, attributes.EndStatType)
	erval[attributes.ER] = .25 + .05*float64(r)

	c.Events.Subscribe(event.OnBurst, func(args ...interface{}) bool {
		if c.Player.Active() != char.Index {
			return false
		}
		char.AddStatMod(character.StatMod{
			Base:         modifier.NewBaseWithHitlag("engulfing-er", 720),
			AffectedStat: attributes.NoStat,
			Amount: func() ([]float64, bool) {
				return erval, true
			},
		})
		return false
	}, fmt.Sprintf("engulfing-%v", char.Base.Key.String()))
	return w, nil
}<|MERGE_RESOLUTION|>--- conflicted
+++ resolved
@@ -35,13 +35,13 @@
 	max := 0.7 + 0.1*float64(r)
 
 	val := make([]float64, attributes.EndStatType)
-<<<<<<< HEAD
 	char.AddStatMod(character.StatMod{
 		Base:         modifier.NewBase("engulfing-lightning", -1),
 		AffectedStat: attributes.ATKP,
 		Amount: func() ([]float64, bool) {
 			er := char.Stat(attributes.ER)
-			c.Log.NewEvent("engulfing lightning snapshot", glog.LogWeaponEvent, char.Index, "er", er)
+			c.Log.NewEvent("engulfing lightning snapshot", glog.LogWeaponEvent, char.Index).
+				Write("er", er)
 			bonus := atk * er
 			if bonus > max {
 				bonus = max
@@ -49,18 +49,6 @@
 			val[attributes.ATKP] = bonus
 			return val, true
 		},
-=======
-	char.AddStatMod("engulfing-lightning", -1, attributes.ATKP, func() ([]float64, bool) {
-		er := char.Stat(attributes.ER)
-		c.Log.NewEvent("engulfing lightning snapshot", glog.LogWeaponEvent, char.Index).
-			Write("er", er)
-		bonus := atk * er
-		if bonus > max {
-			bonus = max
-		}
-		val[attributes.ATKP] = bonus
-		return val, true
->>>>>>> 2e94e1fb
 	})
 
 	erval := make([]float64, attributes.EndStatType)
