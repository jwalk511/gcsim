--- conflicted
+++ resolved
@@ -36,7 +36,6 @@
 
 	if count >= 2 {
 		m := make([]float64, attributes.EndStatType)
-<<<<<<< HEAD
 		char.AddStatMod(character.StatMod{
 			Base:         modifier.NewBase("crimson-2pc", -1),
 			AffectedStat: attributes.PyroP,
@@ -47,20 +46,8 @@
 				mult := 0.5*float64(s.stacks) + 1
 				m[attributes.PyroP] = 0.15 * mult
 				if mult > 1 {
-					c.Log.NewEvent("crimson witch 4pc", glog.LogArtifactEvent, char.Index, "mult", mult)
+					c.Log.NewEvent("crimson witch 4pc", glog.LogArtifactEvent, char.Index).Write("mult", mult)
 				}
-=======
-		char.AddStatMod("crimson-2pc", -1, attributes.PyroP, func() ([]float64, bool) {
-			if c.Status.Duration(s.key) == 0 {
-				s.stacks = 0
-			}
-			mult := 0.5*float64(s.stacks) + 1
-			m[attributes.PyroP] = 0.15 * mult
-			if mult > 1 {
-				c.Log.NewEvent("crimson witch 4pc", glog.LogArtifactEvent, char.Index).
-					Write("mult", mult)
-			}
->>>>>>> 2e94e1fb
 
 				return m, true
 			},
@@ -82,14 +69,8 @@
 				s.stacks++
 			}
 
-<<<<<<< HEAD
-			c.Log.NewEvent("crimson witch 4pc adding stack", glog.LogArtifactEvent, char.Index, "current stacks", s.stacks)
+			c.Log.NewEvent("crimson witch 4pc adding stack", glog.LogArtifactEvent, char.Index).Write("current stacks", s.stacks)
 			char.AddStatus(cw4pc, 10*60, true)
-=======
-			c.Log.NewEvent("crimson witch 4pc adding stack", glog.LogArtifactEvent, char.Index).
-				Write("current stacks", s.stacks)
-			c.Status.Add(s.key, 10*60)
->>>>>>> 2e94e1fb
 			return false
 		}, s.key)
 
