package viridescent

import (
	"fmt"

	"github.com/genshinsim/gcsim/pkg/core"
	"github.com/genshinsim/gcsim/pkg/core/attributes"
	"github.com/genshinsim/gcsim/pkg/core/combat"
	"github.com/genshinsim/gcsim/pkg/core/event"
	"github.com/genshinsim/gcsim/pkg/core/glog"
	"github.com/genshinsim/gcsim/pkg/core/keys"
	"github.com/genshinsim/gcsim/pkg/core/player/artifact"
	"github.com/genshinsim/gcsim/pkg/core/player/character"
	"github.com/genshinsim/gcsim/pkg/enemy"
	"github.com/genshinsim/gcsim/pkg/modifier"
)

func init() {
	core.RegisterSetFunc(keys.ViridescentVenerer, NewSet)
}

type Set struct {
	Index int
}

func (s *Set) SetIndex(idx int) { s.Index = idx }
func (s *Set) Init() error      { return nil }

func NewSet(c *core.Core, char *character.CharWrapper, count int, param map[string]int) (artifact.Set, error) {
	s := Set{}

	if count >= 2 {
		m := make([]float64, attributes.EndStatType)
		m[attributes.AnemoP] = 0.15
		char.AddStatMod(character.StatMod{
			Base:         modifier.NewBase("vv-2pc", -1),
			AffectedStat: attributes.AnemoP,
			Amount: func() ([]float64, bool) {
				return m, true
			},
		})
	}
	if count >= 4 {
		// add +0.6 reaction damage
		char.AddReactBonusMod(character.ReactBonusMod{
			Base: modifier.NewBase("vv-4pc", -1),
			Amount: func(ai combat.AttackInfo) (float64, bool) {
				//check to make sure this is not an amped swirl
				if ai.Amped {
					return 0, false
				}
				switch ai.AttackTag {
				case combat.AttackTagSwirlCryo:
				case combat.AttackTagSwirlElectro:
				case combat.AttackTagSwirlHydro:
				case combat.AttackTagSwirlPyro:
				default:
					return 0, false
				}
				return 0.6, false
			},
		})

		vvfunc := func(ele attributes.Element, key string) func(args ...interface{}) bool {
			return func(args ...interface{}) bool {
				atk := args[1].(*combat.AttackEvent)
				t, ok := args[0].(*enemy.Enemy)
				if !ok {
					return false
				}
				if atk.Info.ActorIndex != char.Index {
					return false
				}

				//ignore if character not on field
				if c.Player.Active() != char.Index {
					return false
				}

<<<<<<< HEAD
				t.AddResistMod(enemy.ResistMod{
					Base:  modifier.NewBaseWithHitlag(key, 10*60),
					Ele:   ele,
					Value: -0.4,
				})
				c.Log.NewEvent("vv 4pc proc", glog.LogArtifactEvent, char.Index, "reaction", key, "char", char.Index)
=======
				t.AddResistMod(key, 10*60, ele, -0.4)
				c.Log.NewEvent("vv 4pc proc", glog.LogArtifactEvent, char.Index).
					Write("reaction", key).
					Write("char", char.Index)
>>>>>>> 2e94e1fb

				return false
			}
		}
		c.Events.Subscribe(event.OnSwirlCryo, vvfunc(attributes.Cryo, "vvcryo"), fmt.Sprintf("vv-4pc-%v", char.Base.Key.String()))
		c.Events.Subscribe(event.OnSwirlElectro, vvfunc(attributes.Electro, "vvelectro"), fmt.Sprintf("vv-4pc-%v", char.Base.Key.String()))
		c.Events.Subscribe(event.OnSwirlHydro, vvfunc(attributes.Hydro, "vvhydro"), fmt.Sprintf("vv-4pc-%v", char.Base.Key.String()))
		c.Events.Subscribe(event.OnSwirlPyro, vvfunc(attributes.Pyro, "vvpyro"), fmt.Sprintf("vv-4pc-%v", char.Base.Key.String()))

		// Additional event for on damage proc on secondary targets
		// Got some very unexpected results when trying to modify the above vvfunc to allow for this, so I'm just copying it separately here
		// Possibly closure related? Not sure
		c.Events.Subscribe(event.OnDamage, func(args ...interface{}) bool {
			atk := args[1].(*combat.AttackEvent)
			t, ok := args[0].(*enemy.Enemy)
			if !ok {
				return false
			}
			if atk.Info.ActorIndex != char.Index {
				return false
			}

			//ignore if character not on field
			if c.Player.Active() != char.Index {
				return false
			}

			ele := atk.Info.Element
			key := "vv" + ele.String()
			switch atk.Info.AttackTag {
			case combat.AttackTagSwirlCryo:
			case combat.AttackTagSwirlElectro:
			case combat.AttackTagSwirlHydro:
			case combat.AttackTagSwirlPyro:
			default:
				return false
			}

<<<<<<< HEAD
			t.AddResistMod(enemy.ResistMod{
				Base:  modifier.NewBaseWithHitlag(key, 10*60),
				Ele:   ele,
				Value: -0.4,
			})
			c.Log.NewEvent("vv 4pc proc", glog.LogArtifactEvent, char.Index, "reaction", key, "char", char.Index)
=======
			t.AddResistMod(key, 10*60, ele, -0.4)
			c.Log.NewEvent("vv 4pc proc", glog.LogArtifactEvent, char.Index).
				Write("reaction", key).
				Write("char", char.Index)
>>>>>>> 2e94e1fb

			return false
		}, fmt.Sprintf("vv-4pc-secondary-%v", char.Base.Key.String()))

	}

	return &s, nil
}<|MERGE_RESOLUTION|>--- conflicted
+++ resolved
@@ -77,19 +77,12 @@
 					return false
 				}
 
-<<<<<<< HEAD
 				t.AddResistMod(enemy.ResistMod{
 					Base:  modifier.NewBaseWithHitlag(key, 10*60),
 					Ele:   ele,
 					Value: -0.4,
 				})
-				c.Log.NewEvent("vv 4pc proc", glog.LogArtifactEvent, char.Index, "reaction", key, "char", char.Index)
-=======
-				t.AddResistMod(key, 10*60, ele, -0.4)
-				c.Log.NewEvent("vv 4pc proc", glog.LogArtifactEvent, char.Index).
-					Write("reaction", key).
-					Write("char", char.Index)
->>>>>>> 2e94e1fb
+				c.Log.NewEvent("vv 4pc proc", glog.LogArtifactEvent, char.Index).Write("reaction", key).Write("char", char.Index)
 
 				return false
 			}
@@ -128,19 +121,12 @@
 				return false
 			}
 
-<<<<<<< HEAD
 			t.AddResistMod(enemy.ResistMod{
 				Base:  modifier.NewBaseWithHitlag(key, 10*60),
 				Ele:   ele,
 				Value: -0.4,
 			})
-			c.Log.NewEvent("vv 4pc proc", glog.LogArtifactEvent, char.Index, "reaction", key, "char", char.Index)
-=======
-			t.AddResistMod(key, 10*60, ele, -0.4)
-			c.Log.NewEvent("vv 4pc proc", glog.LogArtifactEvent, char.Index).
-				Write("reaction", key).
-				Write("char", char.Index)
->>>>>>> 2e94e1fb
+			c.Log.NewEvent("vv 4pc proc", glog.LogArtifactEvent, char.Index).Write("reaction", key).Write("char", char.Index)
 
 			return false
 		}, fmt.Sprintf("vv-4pc-secondary-%v", char.Base.Key.String()))
