--- conflicted
+++ resolved
@@ -19,21 +19,20 @@
       "desc": "Whether or not Albedo A4 buff is active on the specified character"
     }
   ],
-<<<<<<< HEAD
   "alhaitham": [
     {
       "fields": [
         ".alhaitham.mirrors"
       ],
       "desc": "Current number of Mirrors that Alhaitham has."
-=======
+    }
+  ],
   "faruzan": [
     {
       "fields": [
         ".faruzan.hurricane-count"
       ],
       "desc": "Current number of Hurricane Arrows that Faruzan can fire off."
->>>>>>> 7722a89c
     }
   ],
   "aloy": [
