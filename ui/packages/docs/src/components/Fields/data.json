--- conflicted
+++ resolved
@@ -34,21 +34,20 @@
       "desc": "The source frame Oz is spawned on"
     }
   ],
-<<<<<<< HEAD
   "yanfei": [
     {
       "fields": [
         ".yanfei.seal-count"
       ],
       "desc": "Number of Scarlet Seals."
-=======
+    }
+  ],
   "yelan": [
     {
       "fields": [
         ".yelan.breakthrough"
       ],
       "desc": "Whether Yelan is in the Breakthrough state or not."
->>>>>>> 7cd88f2f
     }
   ]
 }