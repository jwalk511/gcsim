--- conflicted
+++ resolved
@@ -19,21 +19,20 @@
       "desc": "Whether or not Albedo A4 buff is active on the specified character"
     }
   ],
-<<<<<<< HEAD
   "faruzan": [
     {
       "fields": [
         ".faruzan.hurricane-count"
       ],
       "desc": "Current number of Hurricane Arrows that Faruzan can fire off."
-=======
+    }
+  ],
   "aloy": [
     {
       "fields": [
         ".aloy.coil"
       ],
       "desc": "Current number of coil stacks."
->>>>>>> f665a0bc
     }
   ],
   "fischl": [
