--- conflicted
+++ resolved
@@ -34,7 +34,6 @@
       "desc": "The source frame Oz is spawned on"
     }
   ],
-<<<<<<< HEAD
   "itto": [
     {
       "fields": [
@@ -83,7 +82,8 @@
         ".itto.will-c6-proc"
       ],
       "desc": "Returns whether C6 will proc for the upcoming CA."
-=======
+    }
+  ],
   "ningguang": [
     {
       "fields": [
@@ -112,7 +112,6 @@
         ".yelan.breakthrough"
       ],
       "desc": "Whether Yelan is in the Breakthrough state or not."
->>>>>>> 2e698485
     }
   ]
 }