--- conflicted
+++ resolved
@@ -34,7 +34,6 @@
       "desc": "The source frame Oz is spawned on"
     }
   ],
-<<<<<<< HEAD
   "ningguang": [
     {
       "fields": [
@@ -47,7 +46,8 @@
         ".ningguang.jadeCount"
       ],
       "desc": "Number of Star Jades."
-=======
+    }
+  ],
   "yanfei": [
     {
       "fields": [
@@ -62,7 +62,6 @@
         ".yelan.breakthrough"
       ],
       "desc": "Whether Yelan is in the Breakthrough state or not."
->>>>>>> 078ec66f
     }
   ]
 }