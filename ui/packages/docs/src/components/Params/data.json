{
  "albedo": [
    {
      "ability": "burst",
      "param": "bloom",
      "desc": "number of bloom hits. default 2"
    }
  ],
  "aloy": [
    {
      "ability": "aim",
      "param": "weakspot",
      "desc": "Hit weakspot with aimed shot. default 0 (false), 1 for true "
    },
    {
      "ability": "attack",
      "param": "travel",
      "desc": "projectile travel time. default 10 frames"
    },
    {
      "ability": "skill",
      "param": "bomblet_coil_stacks",
      "desc": "default 2"
    },
    {
      "ability": "skill",
      "param": "bomblets",
      "desc": "default 2"
    },
    {
      "ability": "skill",
      "param": "delay",
      "desc": "determines when bombs start exploding after projectile hits. default 0"
    },
    {
      "ability": "skill",
      "param": "travel",
      "desc": "projectile travel time. default 5"
    }
  ],
  "amber": [
    {
      "ability": "aim",
      "param": "bunny",
      "desc": "shoot the bunny (for C2+ only). default 0 (false). no damage if 1 (true)"
    },
    {
      "ability": "aim",
      "param": "travel",
      "desc": "projectile travel time. default 10 frames "
    },
    {
      "ability": "aim",
      "param": "weakspot",
      "desc": "Hit weakspot with aimed shot. default 0 (false), 1 for true "
    },
    {
      "ability": "attack",
      "param": "travel",
      "desc": "projectile travel time. default 10 frames "
    },
    {
      "ability": "skill",
      "param": "hold",
      "desc": "frames to hold bunny for (for throwing). default 0"
    }
  ],
  "ayato": [
    {
      "ability": "burst",
      "param": "radius",
      "desc": "radius of the targets. default 1m"
    },
    {
      "ability": "skill",
      "param": "illusion_delay",
      "desc": "illusion explosion delay in frames. default 35"
    }
  ],
  "beidou": [
    {
      "ability": "skill",
      "param": "counter",
      "desc": "number of counter hits. default 0. 2 for perfect counter. does not affect frames"
    }
  ],
  "bennett": [
    {
      "ability": "skill",
      "param": "hold",
      "desc": "default 0 for skill tap. 1 for short hold, 2 for long hold"
    },
    {
      "ability": "skill",
      "param": "hold_c4",
      "desc": "if 1 trigger c4 passive. default 0"
    }
  ],
  "diluc": [
    {
      "ability": "burst",
      "param": "dot",
      "desc": "number of dot ticks. default 2"
    },
    {
      "ability": "burst",
      "param": "explode",
      "desc": "if explode from burst hits. default 0 (no hit)"
    }
  ],
  "diona": [
    {
      "ability": "aim",
      "param": "travel",
      "desc": "projectile travel time. default 10 frames "
    },
    {
      "ability": "attack",
      "param": "travel",
      "desc": "projectile travel time. default 10 frames "
    },
    {
      "ability": "skill",
      "param": "hold",
      "desc": "default 0 for skill tap. 1 for hold"
    },
    {
      "ability": "skill",
      "param": "travel",
      "desc": "projectile travel time. default 10 frames "
    }
  ],
  "eula": [
    {
      "ability": "skill",
      "param": "hold",
      "desc": "default 0 for skill tap. 1 for hold"
    }
  ],
  "fischl": [
    {
      "ability": "aim",
      "param": "travel",
      "desc": "projectile travel time. default 10 frames "
    },
    {
      "ability": "aim",
      "param": "weakspot",
      "desc": "Hit weakspot with aimed shot. default 0 (false), 1 for true "
    },
    {
      "ability": "attack",
      "param": "travel",
      "desc": "projectile travel time. default 10 frames "
    }
  ],
  "ganyu": [
    {
      "ability": "aim",
      "param": "travel",
      "desc": "projectile travel time. default 10 frames "
    },
    {
      "ability": "aim",
      "param": "travel",
      "desc": "projectile travel time. default 10 frames "
    },
    {
      "ability": "aim",
      "param": "weakspot",
      "desc": "Hit weakspot with aimed shot. default 0 (false), 1 for true "
    },
    {
      "ability": "attack",
      "param": "travel",
      "desc": "projectile travel time. default 10 frames "
    },
    {
      "ability": "burst",
      "param": "radius",
      "desc": "radius of the targets. default 1m"
    },
    {
      "ability": "skill",
      "param": "bloom",
      "desc": "bloom delay from projectile landing default 20 frames"
    }
  ],
  "gorou": [
    {
      "ability": "aim",
      "param": "weakspot",
      "desc": "Hit weakspot with aimed shot. default 0 (false), 1 for true "
    }
  ],
  "hutao": [
    {
      "ability": "burst",
      "param": "targets",
      "desc": "number of targets to simulate burst hitting for healing purposes. actual number of target in sim ignored"
    }
  ],
  "jean": [
    {
      "ability": "burst",
      "param": "enter",
      "desc": "number of times enemy enters field. default 0"
    },
    {
      "ability": "burst",
      "param": "enter_delay",
      "desc": "time between enter hits. default 600 / enter"
    },
    {
      "ability": "skill",
      "param": "hold",
      "desc": "hold duration for Jean skill. default 0. require > 60 to trigger C1"
    }
  ],
  "kazuha": [
    {
      "ability": "high_plunge",
      "param": "collide",
      "desc": "does collision dmg on plunge apply; default 0 (no)"
    },
    {
      "ability": "skill",
      "param": "hold",
      "desc": "default 0 for tap. 1 for hold"
    }
  ],
  "keqing": [
    {
      "ability": "skill",
      "param": "c1",
      "desc": "number of hits for c1 (since explosion caused at both start and end). default 1"
    }
  ],
  "klee": [
    {
      "ability": "attack",
      "param": "travel",
      "desc": "projectile travel time. default 10 frames "
    },
    {
      "ability": "charge",
      "param": "travel",
      "desc": "projectile travel time. default 10 frames"
    },
    {
      "ability": "skill",
      "param": "bounce",
      "desc": "number of bounce hits that lands. default 1"
    },
    {
      "ability": "skill",
      "param": "mine",
      "desc": "number of mines that hits. default 2"
    },
    {
      "ability": "skill",
      "param": "release",
      "desc": " \"if 0 cancel skill cast (4cw"
    }
  ],
  "kokomi": [
    {
      "ability": "attack",
      "param": "travel",
      "desc": "Projectile travel time. Default 10 frames."
    }
  ],
  "lisa": [
    {
      "ability": "charge",
      "param": "hits",
      "desc": "number of targets hit by charge attack. default 1"
    },
    {
      "ability": "skill",
      "param": "hold",
      "desc": "default 0 for skill tap. 1 for hold"
    }
  ],
  "mona": [
    {
      "ability": "skill",
      "param": "hold",
      "desc": "default 0 for skill tap. 1 for hold"
    }
  ],
  "ningguang": [
    {
      "ability": "attack",
      "param": "travel",
      "desc": "projectile travel time. default 10 frames "
    },
    {
      "ability": "burst",
      "param": "jade",
      "desc": "number of jade hits from burst. default 6"
    },
    {
      "ability": "burst",
      "param": "screen",
      "desc": "number of jade hits from screen snapshot. default 6"
    },
    {
      "ability": "burst",
      "param": "travel",
      "desc": "projectile travel time. default 10 frames "
    },
    {
      "ability": "charge",
      "param": "travel",
      "desc": "projectile travel time. default 10 frames "
    },
    {
      "ability": "skill",
      "param": "noscreen",
      "desc": "if 1 destroy the screen on cast. default 0"
    }
  ],
  "noelle": [
    {
      "ability": "burst",
      "param": "extend",
      "desc": "number of seconds to extend burst. default 10"
    }
  ],
  "razor": [
    {
      "ability": "skill",
      "param": "hold",
      "desc": "default 0 for skill tap. 1 for hold"
    }
  ],
  "rosaria": [
    {
      "ability": "skill",
      "param": "nobehind",
      "desc": "default 0. 1 for striking behind for A2 purposes"
    }
  ],
  "sara": [
    {
      "ability": "aim",
      "param": "travel",
      "desc": "projectile travel time. default 10 frames "
    },
    {
      "ability": "aim",
      "param": "weakspot",
      "desc": "Hit weakspot with aimed shot. default 0 (false), 1 for true "
    },
    {
      "ability": "attack",
      "param": "travel",
      "desc": "projectile travel time. default 10 frames "
    },
    {
      "ability": "skill",
      "param": "waveAttackProcs",
      "desc": "used to determine which waves proc the attack buff. same format as wave_cluster_hits"
    },
    {
      "ability": "skill",
      "param": "wave_cluster_hits",
      "desc": "use numbers in each slot to control the # of hits. So for center hit, then 3 hits from each wave, set wave_cluster_hits=33331"
    }
  ],
  "sayu": [
    {
      "ability": "skill",
      "param": "hold",
      "desc": "duration in frames for hold skill. default 0, max 600"
    },
    {
      "ability": "skill",
      "param": "short_hold",
      "desc": "if 1 perform minimum length hold skill. default 0"
    }
  ],
  "shenhe": [
    {
      "ability": "skill",
      "param": "hold",
      "desc": "0 for press (default), 1 for hold"
    }
  ],
  "tartaglia": [
    {
      "ability": "aim",
      "param": "travel",
      "desc": "projectile travel time. default 10 frames (range mode only)"
    },
    {
      "ability": "aim",
      "param": "weakspot",
      "desc": "Hit weakspot with aimed shot. default 0 (false), 1 for true "
    },
    {
      "ability": "attack",
      "param": "travel",
      "desc": "projectile travel time. default 10 frames (range mode only)"
    },
    {
      "ability": "charge",
      "param": "hitWeakPoint",
      "desc": "hit weak point for charge attack in melee mode. default 0 (false)"
    }
  ],
  "venti": [
    {
      "ability": "attack",
      "param": "travel",
      "desc": "Projectile travel time. Default 10 frames."
    },
    {
      "ability": "aim",
      "param": "travel",
      "desc": "Projectile travel time. Default 10 frames."
    },
    {
      "ability": "aim",
      "param": "weakspot",
      "desc": "Hit weakspot with aimed shot. Default 0 (false), 1 for true."
    },
    {
      "ability": "skill",
      "param": "hold",
      "desc": "0 for Tap (default), 1 for Hold."
    }
  ],
  "xiangling": [
    {
      "ability": "skill",
      "param": "a4_delay",
      "desc": "Number of frames until the active character picks up the Chili Pepper (A4) relative to Guoba Expiry. Default 0, minimum 0, maximum 600."
    }
  ],
  "xiao": [
    {
      "ability": "low_plunge",
      "param": "collision",
      "desc": "0 for no collision dmg (default), 1 for collision dmg."
    },
    {
      "ability": "high_plunge",
      "param": "collision",
      "desc": "0 for no collision dmg (default), 1 for collision dmg."
    }
  ],
  "xingqiu": [
    {
      "ability": "skill",
      "param": "orbital",
      "desc": "0 to disable orbitals from Skill. Default 1 (orbitals enabled)."
    },
    {
      "ability": "burst",
      "param": "orbital",
      "desc": "0 to disable orbitals from Burst. Default 1 (orbitals enabled)."
    }
  ],
  "yaemiko": [
    {
      "ability": "attack",
      "param": "travel",
      "desc": "Projectile travel time. Default 10 frames."
    }
  ],
  "yanfei": [
    {
      "ability": "attack",
      "param": "travel",
      "desc": "Projectile travel time. Default 10 frames."
    }
  ],
  "yelan": [
    {
      "ability": "attack",
      "param": "travel",
      "desc": "Projectile travel time. Default 10 frames."
    },
    {
      "ability": "aim",
      "param": "travel",
      "desc": "Projectile travel time. Default 10 frames."
    },
    {
      "ability": "aim",
      "param": "weakspot",
      "desc": "Hit weakspot with aimed shot. Default 0 (false), 1 for true."
    },
    {
      "ability": "skill",
      "param": "marked",
      "desc": "Number of enemies to mark with the Lifeline. Default 1."
    }
  ],
  "yoimiya": [
    {
      "ability": "attack",
      "param": "travel",
      "desc": "Projectile travel time. Default 10 frames."
    },
    {
      "ability": "aim",
      "param": "travel",
      "desc": "Projectile travel time. Default 10 frames."
    },
    {
      "ability": "aim",
      "param": "weakspot",
      "desc": "Hit weakspot with aimed shot. Default 0 (false), 1 for true."
    },
    {
      "ability": "aim",
      "param": "kindling",
      "desc": "Number of Kindling Arrow hits, Default 0, minimum 0, maximum 3."
    },
    {
      "ability": "aim",
      "param": "kindling_travel",
      "desc": "Kindling Arrow travel time. Default 30 frames."
    }
  ],
  "yunjin": [
    {
      "ability": "skill",
      "param": "hold",
      "desc": "0 for Tap (default), 1 for Hold Lv. 1, 2 for Hold Lv. 2."
    },
    {
      "ability": "skill",
      "param": "perfect",
      "desc": "If 1, perform perfect counter (Hold Lv. 2 frames). Default 0."
    }
  ],
  "zhongli": [
    {
      "ability": "skill",
      "param": "hold",
      "desc": "0 for Tap (default), 1 for Hold."
    },
    {
      "ability": "skill",
      "param": "hold_nostele",
      "desc": "If 1, no Stone Stele will be created (i.e. shield only) and Hold will be performed. Default 0."
    }
  ],
  "travelergeo": [
    {
      "ability": "skill",
      "param": "short_hold",
      "desc": "0 for Tap (default), 1 for Short Hold. The Short Hold version is the shortest possible Hold."
    },
    {
      "ability": "burst",
      "param": "hits",
      "desc": "Number of shockwave attacks to perform. Default 4."
    },
    {
      "ability": "burst",
      "param": "construct_limit",
      "desc": "Number of Stone Walls to spawn. Default 4. Using a value < 4 starts not spawning Stone Walls starting from top left going counterclockwise."
    }
  ],
  "travelerelectro": [
    {
      "ability": "skill",
      "param": "hits",
      "desc": "Number of times Thunder Shadow hits. Default 1, maximum 3."
    },
    {
      "ability": "skill",
      "param": "max_amulets",
      "desc": "Customize limit for number of Abudance Amulets generated. Default limit is 2/3 if C0/C1+, maximum is capped by the default limits."
    },
    {
      "ability": "skill",
      "param": "amulet_delay",
      "desc": "Delay until Abundance Amulets are picked up by the active character. Default 107 frames, minimum 107 frames."
    }
<<<<<<< HEAD
  ],
  "traveleranemo": [
    {
      "ability": "skill",
      "param": "hold",
      "desc": "0 for Tap (default), 1 for Hold."
    },
    {
      "ability": "skill",
      "param": "hold_ticks",
      "desc": "Number of ticks for Hold E. Default 6, maximum 6. Only works if hold = 1."
    }
=======
>>>>>>> 8d054646
  ]
}<|MERGE_RESOLUTION|>--- conflicted
+++ resolved
@@ -583,7 +583,6 @@
       "param": "amulet_delay",
       "desc": "Delay until Abundance Amulets are picked up by the active character. Default 107 frames, minimum 107 frames."
     }
-<<<<<<< HEAD
   ],
   "traveleranemo": [
     {
@@ -596,7 +595,5 @@
       "param": "hold_ticks",
       "desc": "Number of ticks for Hold E. Default 6, maximum 6. Only works if hold = 1."
     }
-=======
->>>>>>> 8d054646
   ]
 }