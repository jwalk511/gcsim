--- conflicted
+++ resolved
@@ -63,13 +63,7 @@
 	n := 0
 	for i, v := range *slice {
 		if v.Key() == key {
-<<<<<<< HEAD
 			m = (*slice)[i]
-=======
-			v.Event().SetEnded(f)
-			log.NewEvent("enemy mod deleted", glog.LogStatusEvent, -1).
-				Write("key", key)
->>>>>>> 2e94e1fb
 		} else {
 			(*slice)[n] = v
 			n++
@@ -86,37 +80,14 @@
 
 	//if does not exist, make new and add
 	if ind == -1 {
-<<<<<<< HEAD
-=======
-		evt := log.NewEvent("enemy mod added", glog.LogStatusEvent, -1).
-			Write("overwrite", false).
-			Write("key", mod.Key()).
-			Write("expiry", mod.Expiry())
-		evt.SetEnded(mod.Expiry())
-		mod.SetEvent(evt)
->>>>>>> 2e94e1fb
 		*slice = append(*slice, mod)
 		return
 	}
 
 	//otherwise check not expired
 	if (*slice)[ind].Expiry() > f || (*slice)[ind].Expiry() == -1 {
-<<<<<<< HEAD
 		overwrote = true
 		evt = (*slice)[ind].Event()
-=======
-		evt = log.NewEvent("enemy mod refreshed", glog.LogStatusEvent, -1).
-			Write("overwrite", true).
-			Write("key", mod.Key()).
-			Write("expiry", mod.Expiry())
-
-	} else {
-		//if expired overide the event
-		evt = log.NewEvent("enemy mod added", glog.LogStatusEvent, -1).
-			Write("overwrite", false).
-			Write("key", mod.Key()).
-			Write("expiry", mod.Expiry())
->>>>>>> 2e94e1fb
 	}
 	(*slice)[ind] = mod
 
@@ -153,7 +124,9 @@
 			prefix, " mod refreshed",
 		).Write(
 			"overwrite", true,
+		).Write(
 			"key", mod.Key(),
+		).Write(
 			"expiry", mod.Expiry(),
 		)
 		evt = oldEvt
@@ -163,7 +136,9 @@
 			prefix, " mod added",
 		).Write(
 			"overwrite", false,
+		).Write(
 			"key", mod.Key(),
+		).Write(
 			"expiry", mod.Expiry(),
 		)
 	}
@@ -173,5 +148,5 @@
 
 func LogDelete[K Mod](prefix string, index int, mod K, logger glog.Logger, f int) {
 	mod.Event().SetEnded(f)
-	logger.NewEvent("enemy mod deleted", glog.LogStatusEvent, index, "key", mod.Key())
+	logger.NewEvent("enemy mod deleted", glog.LogStatusEvent, index).Write("key", mod.Key())
 }