--- conflicted
+++ resolved
@@ -66,32 +66,18 @@
 	if err != nil {
 		return nil, err
 	}
-<<<<<<< HEAD
 	//res should be a number
 	// v, ok := res.(*number)
 	e.Log.Printf("let expr: %v, type: %T\n", res, res)
 	// if !ok {
 	// 	return nil, fmt.Errorf("let expression for %v does evaluate to a number, got %v", l.Ident, res.Inspect())
 	// }
-=======
-	// res should be a number
-	v, ok := res.(*number)
-	// e.Log.Printf("let expr: %v, type: %T\n", res, res)
-	if !ok {
-		return nil, fmt.Errorf("let expression for %v does evaluate to a number, got %v", l.Ident, res.Inspect())
-	}
->>>>>>> 93c385e3
 	_, exist := env.varMap[l.Ident.Val]
 	if exist {
 		return nil, fmt.Errorf("variable %v already exists; cannot redeclare", l.Ident.Val)
 	}
-<<<<<<< HEAD
 	// num := *v //value copying
 	env.varMap[l.Ident.Val] = &res
-=======
-	num := *v // value copying
-	env.varMap[l.Ident.Val] = &num
->>>>>>> 93c385e3
 	return &null{}, nil
 }
 
@@ -296,10 +282,10 @@
 			switch t := res.(type) {
 			case *ctrl:
 				switch t.typ {
-					case ast.CtrlFallthrough:
-						ft = true
-					case ast.CtrlBreak:
-						return &null{}, nil
+				case ast.CtrlFallthrough:
+					ft = true
+				case ast.CtrlBreak:
+					return &null{}, nil
 				}
 			default:
 				// switch is done
