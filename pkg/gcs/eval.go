--- conflicted
+++ resolved
@@ -53,12 +53,9 @@
 	//this should run until it hits an Action
 	//it will then pass the action on a resp channel
 	//it will then wait for Next before running again
-<<<<<<< HEAD
 	global := NewEnv(nil)
 	e.initSysFuncs(global)
-=======
 	err := e.runWithRecover()
->>>>>>> efa0659f
 
 	defer close(e.Work)
 	switch err {
