--- conflicted
+++ resolved
@@ -109,12 +109,9 @@
 	Kuki
 	Heizou
 	Tighnari
-<<<<<<< HEAD
-=======
 	Collei
 	Dori
 	TestCharDoNotUse
->>>>>>> 495b0e1b
 	EndCharKeys
 )
 
@@ -188,12 +185,9 @@
 	"kuki",
 	"heizou",
 	"tighnari",
-<<<<<<< HEAD
-=======
 	"collei",
 	"dori",
 	"test_char_do_not_use",
->>>>>>> 495b0e1b
 }
 
 var charPrettyName = []string{
@@ -266,76 +260,6 @@
 	"Kuki",
 	"Heizou",
 	"Tighnari",
-<<<<<<< HEAD
-}
-
-var CharKeyToEle = map[Char]attributes.Element{
-	AetherAnemo:   attributes.Anemo,
-	LumineAnemo:   attributes.Anemo,
-	AetherGeo:     attributes.Geo,
-	LumineGeo:     attributes.Geo,
-	AetherElectro: attributes.Electro,
-	LumineElectro: attributes.Electro,
-	AetherDendro:  attributes.Dendro,
-	LumineDendro:  attributes.Dendro,
-	AetherHydro:   attributes.Hydro,
-	LumineHydro:   attributes.Hydro,
-	AetherPyro:    attributes.Pyro,
-	LuminePyro:    attributes.Pyro,
-	AetherCryo:    attributes.Cryo,
-	LumineCryo:    attributes.Cryo,
-	Albedo:        attributes.Geo,
-	Aloy:          attributes.Cryo,
-	Amber:         attributes.Pyro,
-	Barbara:       attributes.Hydro,
-	Beidou:        attributes.Electro,
-	Bennett:       attributes.Pyro,
-	Chongyun:      attributes.Cryo,
-	Diluc:         attributes.Pyro,
-	Diona:         attributes.Cryo,
-	Eula:          attributes.Cryo,
-	Fischl:        attributes.Electro,
-	Ganyu:         attributes.Cryo,
-	Hutao:         attributes.Pyro,
-	Jean:          attributes.Anemo,
-	Kazuha:        attributes.Anemo,
-	Kaeya:         attributes.Cryo,
-	Ayaka:         attributes.Cryo,
-	Ayato:         attributes.Hydro,
-	Keqing:        attributes.Electro,
-	Klee:          attributes.Pyro,
-	Sara:          attributes.Electro,
-	Lisa:          attributes.Electro,
-	Mona:          attributes.Hydro,
-	Ningguang:     attributes.Geo,
-	Noelle:        attributes.Geo,
-	Qiqi:          attributes.Cryo,
-	Raiden:        attributes.Electro,
-	Razor:         attributes.Electro,
-	Rosaria:       attributes.Cryo,
-	Kokomi:        attributes.Hydro,
-	Sayu:          attributes.Anemo,
-	Sucrose:       attributes.Anemo,
-	Tartaglia:     attributes.Hydro,
-	Thoma:         attributes.Pyro,
-	Venti:         attributes.Anemo,
-	Xiangling:     attributes.Pyro,
-	Xiao:          attributes.Anemo,
-	Xingqiu:       attributes.Hydro,
-	Xinyan:        attributes.Pyro,
-	Yanfei:        attributes.Pyro,
-	Yoimiya:       attributes.Pyro,
-	Zhongli:       attributes.Geo,
-	Gorou:         attributes.Geo,
-	Itto:          attributes.Geo,
-	Shenhe:        attributes.Cryo,
-	Yunjin:        attributes.Geo,
-	YaeMiko:       attributes.Electro,
-	Yelan:         attributes.Hydro,
-	Kuki:          attributes.Electro,
-	Heizou:        attributes.Anemo,
-	Tighnari:      attributes.Dendro,
-=======
 	"Collei",
 	"Dori",
 	"!!!TEST CHAR DO NOT USE!!!",
@@ -410,5 +334,4 @@
 	Collei:           attributes.Dendro,
 	Dori:             attributes.Electro,
 	TestCharDoNotUse: attributes.Geo,
->>>>>>> 495b0e1b
 }