package keys

import (
	"encoding/json"
	"errors"
	"strings"

	"github.com/genshinsim/gcsim/pkg/core/attributes"
)

type Char int

func (c *Char) MarshalJSON() ([]byte, error) {
	return json.Marshal(charNames[*c])
}

func (c *Char) UnmarshalJSON(b []byte) error {
	var s string
	if err := json.Unmarshal(b, &s); err != nil {
		return err
	}
	s = strings.ToLower(s)
	for i, v := range charNames {
		if v == s {
			*c = Char(i)
			return nil
		}
	}
	return errors.New("unrecognized character key")
}

func (c Char) String() string {
	return charNames[c]
}

func (c Char) Pretty() string {
	return charPrettyName[c]
}

const ChildePassive = "childe-talent-passive"

const (
	NoChar Char = iota
	AetherAnemo
	LumineAnemo
	AetherGeo
	LumineGeo
	AetherElectro
	LumineElectro
	AetherDendro
	LumineDendro
	AetherHydro
	LumineHydro
	AetherPyro
	LuminePyro
	AetherCryo
	LumineCryo
	Aether
	Lumine
	TravelerDelim // delim
	Albedo
	Aloy
	Amber
	Barbara
	Beidou
	Bennett
	Chongyun
	Cyno
	Diluc
	Diona
	Eula
	Fischl
	Ganyu
	Hutao
	Jean
	Kazuha
	Kaeya
	Ayaka
	Ayato
	Keqing
	Klee
	Sara
	Lisa
	Mona
	Ningguang
	Noelle
	Qiqi
	Raiden
	Razor
	Rosaria
	Kokomi
	Sayu
	Sucrose
	Tartaglia
	Thoma
	Venti
	Xiangling
	Xiao
	Xingqiu
	Xinyan
	Yanfei
	Yoimiya
	Zhongli
	Gorou
	Itto
	Shenhe
	Yunjin
	YaeMiko
	Yelan
	Kuki
	Heizou
	Tighnari
	Collei
	Dori
<<<<<<< HEAD
	Nilou
=======
	Candace
>>>>>>> 37950590
	TestCharDoNotUse
	EndCharKeys
)

var charNames = []string{
	"",
	"aetheranemo",
	"lumineanemo",
	"aethergeo",
	"luminegeo",
	"aetherelectro",
	"lumineelectro",
	"aetherdendro",
	"luminedendro",
	"aetherhydro",
	"luminehydro",
	"aetherpyro",
	"luminepyro",
	"aethercryo",
	"luminecryo",
	"aether",
	"lumine",
	"", // delim for traveler
	"albedo",
	"aloy",
	"amber",
	"barbara",
	"beidou",
	"bennett",
	"chongyun",
	"cyno",
	"diluc",
	"diona",
	"eula",
	"fischl",
	"ganyu",
	"hutao",
	"jean",
	"kazuha",
	"kaeya",
	"ayaka",
	"ayato",
	"keqing",
	"klee",
	"sara",
	"lisa",
	"mona",
	"ningguang",
	"noelle",
	"qiqi",
	"raiden",
	"razor",
	"rosaria",
	"kokomi",
	"sayu",
	"sucrose",
	"tartaglia",
	"thoma",
	"venti",
	"xiangling",
	"xiao",
	"xingqiu",
	"xinyan",
	"yanfei",
	"yoimiya",
	"zhongli",
	"gorou",
	"itto",
	"shenhe",
	"yunjin",
	"yaemiko",
	"yelan",
	"kuki",
	"heizou",
	"tighnari",
	"collei",
	"dori",
<<<<<<< HEAD
	"nilou",
=======
	"candace",
>>>>>>> 37950590
	"test_char_do_not_use",
}

var charPrettyName = []string{
	"Invalid",
	"Aether (Anemo)",
	"Lumine (Anemo)",
	"Aether (Geo)",
	"Lumine (Geo)",
	"Aether (Electro)",
	"Lumine (Electro)",
	"Aether (Dendro)",
	"Lumine (Dendro)",
	"Aether (Hydro)",
	"Lumine (Hydro)",
	"Aether (Pyro)",
	"Lumine (Pyro)",
	"Aether (Cryo)",
	"Lumine (Cryo)",
	"Aether",
	"Lumine",
	"Invalid",
	"Albedo",
	"Aloy",
	"Amber",
	"Barbara",
	"Beidou",
	"Bennett",
	"Chongyun",
	"Cyno",
	"Diluc",
	"Diona",
	"Eula",
	"Fischl",
	"Ganyu",
	"Hutao",
	"Jean",
	"Kazuha",
	"Kaeya",
	"Ayaka",
	"Ayato",
	"Keqing",
	"Klee",
	"Sara",
	"Lisa",
	"Mona",
	"Ningguang",
	"Noelle",
	"Qiqi",
	"Raiden",
	"Razor",
	"Rosaria",
	"Kokomi",
	"Sayu",
	"Sucrose",
	"Tartaglia",
	"Thoma",
	"Venti",
	"Xiangling",
	"Xiao",
	"Xingqiu",
	"Xinyan",
	"Yanfei",
	"Yoimiya",
	"Zhongli",
	"Gorou",
	"Itto",
	"Shenhe",
	"Yunjin",
	"Yae Miko",
	"Yelan",
	"Kuki",
	"Heizou",
	"Tighnari",
	"Collei",
	"Dori",
<<<<<<< HEAD
	"Nilou",
=======
	"Candace",
>>>>>>> 37950590
	"!!!TEST CHAR DO NOT USE!!!",
}

var CharKeyToEle = map[Char]attributes.Element{
	AetherAnemo:      attributes.Anemo,
	LumineAnemo:      attributes.Anemo,
	AetherGeo:        attributes.Geo,
	LumineGeo:        attributes.Geo,
	AetherElectro:    attributes.Electro,
	LumineElectro:    attributes.Electro,
	AetherDendro:     attributes.Dendro,
	LumineDendro:     attributes.Dendro,
	AetherHydro:      attributes.Hydro,
	LumineHydro:      attributes.Hydro,
	AetherPyro:       attributes.Pyro,
	LuminePyro:       attributes.Pyro,
	AetherCryo:       attributes.Cryo,
	LumineCryo:       attributes.Cryo,
	Albedo:           attributes.Geo,
	Aloy:             attributes.Cryo,
	Amber:            attributes.Pyro,
	Barbara:          attributes.Hydro,
	Beidou:           attributes.Electro,
	Bennett:          attributes.Pyro,
	Chongyun:         attributes.Cryo,
	Cyno:             attributes.Electro,
	Diluc:            attributes.Pyro,
	Diona:            attributes.Cryo,
	Eula:             attributes.Cryo,
	Fischl:           attributes.Electro,
	Ganyu:            attributes.Cryo,
	Hutao:            attributes.Pyro,
	Jean:             attributes.Anemo,
	Kazuha:           attributes.Anemo,
	Kaeya:            attributes.Cryo,
	Ayaka:            attributes.Cryo,
	Ayato:            attributes.Hydro,
	Keqing:           attributes.Electro,
	Klee:             attributes.Pyro,
	Sara:             attributes.Electro,
	Lisa:             attributes.Electro,
	Mona:             attributes.Hydro,
	Ningguang:        attributes.Geo,
	Noelle:           attributes.Geo,
	Qiqi:             attributes.Cryo,
	Raiden:           attributes.Electro,
	Razor:            attributes.Electro,
	Rosaria:          attributes.Cryo,
	Kokomi:           attributes.Hydro,
	Sayu:             attributes.Anemo,
	Sucrose:          attributes.Anemo,
	Tartaglia:        attributes.Hydro,
	Thoma:            attributes.Pyro,
	Venti:            attributes.Anemo,
	Xiangling:        attributes.Pyro,
	Xiao:             attributes.Anemo,
	Xingqiu:          attributes.Hydro,
	Xinyan:           attributes.Pyro,
	Yanfei:           attributes.Pyro,
	Yoimiya:          attributes.Pyro,
	Zhongli:          attributes.Geo,
	Gorou:            attributes.Geo,
	Itto:             attributes.Geo,
	Shenhe:           attributes.Cryo,
	Yunjin:           attributes.Geo,
	YaeMiko:          attributes.Electro,
	Yelan:            attributes.Hydro,
	Kuki:             attributes.Electro,
	Heizou:           attributes.Anemo,
	Tighnari:         attributes.Dendro,
	Collei:           attributes.Dendro,
	Dori:             attributes.Electro,
<<<<<<< HEAD
	Nilou:            attributes.Hydro,
=======
	Candace:		      attributes.Hydro,
>>>>>>> 37950590
	TestCharDoNotUse: attributes.Geo,
}<|MERGE_RESOLUTION|>--- conflicted
+++ resolved
@@ -112,11 +112,8 @@
 	Tighnari
 	Collei
 	Dori
-<<<<<<< HEAD
+	Candace
 	Nilou
-=======
-	Candace
->>>>>>> 37950590
 	TestCharDoNotUse
 	EndCharKeys
 )
@@ -194,11 +191,8 @@
 	"tighnari",
 	"collei",
 	"dori",
-<<<<<<< HEAD
+	"candace",
 	"nilou",
-=======
-	"candace",
->>>>>>> 37950590
 	"test_char_do_not_use",
 }
 
@@ -275,11 +269,8 @@
 	"Tighnari",
 	"Collei",
 	"Dori",
-<<<<<<< HEAD
+	"Candace",
 	"Nilou",
-=======
-	"Candace",
->>>>>>> 37950590
 	"!!!TEST CHAR DO NOT USE!!!",
 }
 
@@ -352,10 +343,7 @@
 	Tighnari:         attributes.Dendro,
 	Collei:           attributes.Dendro,
 	Dori:             attributes.Electro,
-<<<<<<< HEAD
+	Candace:          attributes.Hydro,
 	Nilou:            attributes.Hydro,
-=======
-	Candace:		      attributes.Hydro,
->>>>>>> 37950590
 	TestCharDoNotUse: attributes.Geo,
 }