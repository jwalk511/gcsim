package combat

type AttackTag int //attacktag is used instead of actions etc..

const (
	AttackTagNone AttackTag = iota
	AttackTagNormal
	AttackTagExtra
	AttackTagPlunge
	AttackTagElementalArt
	AttackTagElementalArtHold
	AttackTagElementalBurst
	AttackTagWeaponSkill
	AttackTagMonaBubbleBreak
	AttackTagNoneStat
	ReactionAttackDelim
	AttackTagOverloadDamage
	AttackTagSuperconductDamage
	AttackTagECDamage
	AttackTagShatter
	AttackTagSwirlPyro
	AttackTagSwirlHydro
	AttackTagSwirlCryo
	AttackTagSwirlElectro
	AttackTagBurningDamage
	AttackTagBloom
	AttackTagBurgeon
	AttackTagHyperbloom
	AttackTagLength
)

type ICDTag int //same ICD tag shares the same counter

const (
	ICDTagNone ICDTag = iota
	ICDTagNormalAttack
	ICDTagExtraAttack
	ICDTagElementalArt
	ICDTagElementalArtAnemo
	ICDTagElementalArtPyro
	ICDTagElementalArtHydro
	ICDTagElementalArtCryo
	ICDTagElementalArtElectro
	ICDTagElementalBurst
	ICDTagElementalBurstAnemo
	ICDTagElementalBurstPyro
	ICDTagElementalBurstHydro
	ICDTagElementalBurstCryo
	ICDTagElementalBurstElectro
	ICDTagDash
	ICDTagLisaElectro
	ICDTagYanfeiFire
	ICDTagYelanBreakthrough
	ICDTagYelanBurst
	ICDTagCynoBolt
	ICDTagMonaWaterDamage
	ICDTagTravelerWakeOfEarth
	ICDTagKleeFireDamage
	ICDTagTartagliaRiptideFlash
	ICDTagColleiSprout
	ICDTagDoriC2
	ICDTagDoriChargingStation
	ICDReactionDamageDelim
	ICDTagOverloadDamage
	ICDTagSuperconductDamage
	ICDTagECDamage
	ICDTagShatter
	ICDTagSwirlPyro
	ICDTagSwirlHydro
	ICDTagSwirlCryo
	ICDTagSwirlElectro
	ICDTagBurningDamage
	ICDTagBloomDamage
	ICDTagBurgeonDamage
	ICDTagHyperbloomDamage
	ICDTagLength
)

// group dictate both the sequence and the reset timer
type ICDGroup int //same ICD group shares the same timer

const (
	ICDGroupDefault ICDGroup = iota
	ICDGroupAmber
	ICDGroupVenti
	ICDGroupFischl
	ICDGroupDiluc
	ICDGroupPole
	ICDGroupXiaoDash
	ICDGroupYelanBreakthrough
	ICDGroupYelanBurst
	ICDGroupColleiBurst
	ICDGroupTighnari
<<<<<<< HEAD
	ICDGroupCynoBolt
=======
	ICDGroupDoriBurst
>>>>>>> e57d224c
	ICDGroupReactionA
	ICDGroupReactionB
	ICDGroupBurning
	ICDGroupLength
)

var ICDGroupResetTimer = []int{
	150, //default
	60,  //amber
	60,  //venti
	300, //fischl
	300, //diluc
	30,  //pole
	6,   //xiao dash
	18,  //yelan pew pew
	120, //yelan burst
	180, //collei burst
	150, //tighnari
<<<<<<< HEAD
	150, //cyno skill bolts TODO:verify reset timer
=======
	180, //dori burst
>>>>>>> e57d224c
	30,  //reaction a
	30,  //reaciton b
	120, //burning
}

var ICDGroupEleApplicationSequence = [][]int{
	//default tag
	{1.0, 0.0, 0.0, 1.0, 0.0, 0.0, 1.0, 0.0, 0.0, 1.0, 0.0, 0.0, 1.0, 0.0, 0.0, 1.0, 0.0, 0.0, 1.0, 0.0, 0.0, 1.0, 0.0, 0.0},
	//amber tag
	{1.0, 0.0, 0.0, 1.0, 0.0, 0.0, 1.0, 0.0, 0.0, 1.0, 0.0, 0.0, 1.0, 0.0, 0.0, 1.0, 0.0, 0.0, 1.0, 0.0, 0.0, 1.0, 0.0, 0.0},
	//venti tag
	{1.0, 0.0, 0.0, 1.0, 0.0, 0.0, 1.0, 0.0, 0.0, 1.0, 0.0, 0.0, 1.0, 0.0, 0.0, 1.0, 0.0, 0.0, 1.0, 0.0, 0.0, 1.0, 0.0, 0.0},
	//fischl
	{1.0, 0.0, 0.0, 0.0, 1.0, 0.0, 0.0, 0.0, 1.0, 0.0, 0.0, 0.0, 1.0, 0.0, 0.0, 0.0, 1.0, 0.0, 0.0, 0.0, 1.0, 0.0, 0.0, 0.0, 1.0, 0.0, 0.0, 0.0, 1.0, 0.0, 0.0, 0.0},
	//diluc
	{1.0, 0.0, 0.0, 0.0, 0.0, 1.0, 0.0, 0.0, 0.0, 0.0, 1.0, 0.0, 0.0, 0.0, 0.0, 1.0, 0.0, 0.0, 0.0, 0.0, 1.0, 0.0, 0.0, 0.0, 0.0, 1.0, 0.0, 0.0, 0.0, 0.0},
	//pole
	{1.0, 0.0, 0.0, 1.0, 0.0, 0.0, 1.0, 0.0, 0.0, 1.0, 0.0, 0.0, 1.0, 0.0, 0.0, 1.0, 0.0, 0.0, 1.0, 0.0, 0.0, 1.0, 0.0, 0.0},
	//xiao dash
	{1.0, 0.0, 0.0, 0.0, 0.0, 0.0, 0.0},
	//yelan pew pew
	{1.0, 0.0, 0.0, 0.0},
	//yelan burst
	{1.0, 0.0, 0.0, 1.0, 0.0, 0.0, 1.0, 0.0, 0.0, 1.0, 0.0, 0.0, 1.0, 0.0, 0.0, 1.0, 0.0, 0.0, 1.0, 0.0, 0.0, 1.0, 0.0, 0.0},
	//collei burst
	{1, 0, 0, 0, 0, 0, 0, 0, 0, 0, 0, 0},
	//tighnari
	{1.0, 0.0, 0.0, 0.0, 1.0, 0.0, 0.0, 0.0, 1.0, 0.0, 0.0, 0.0, 0.0},
<<<<<<< HEAD
	//cyno skill bolt
	{1.0, 0.0, 0.0, 0.0, 0.0, 0.0, 0.0},
=======
	//dori burst
	{1, 0, 0, 0, 0, 0, 0, 0, 0, 0, 0, 0},
>>>>>>> e57d224c
	//reaction a
	{1.0, 1.0},
	//reaction b
	{1.0, 1.0},
	//burning
	{1.0, 0, 0, 0, 0, 0, 0, 0},
}

var ICDGroupDamageSequence = [][]float64{
	//default
	{1, 1, 1, 1, 1},
	//amber
	{1, 1, 1, 1, 1},
	//venti
	{1, 1, 1, 1, 1},
	//fischl
	{1, 1, 1, 1, 1},
	//diluc
	{1, 1, 1, 1, 1},
	//pole
	{1, 1, 1, 1, 1},
	//xiao
	{1.0, 0.0, 0.0, 0.0, 0.0, 0.0, 0.0},
	//yelan pew pew
	{1.0, 0.0, 0.0, 0.0},
	//yelan burst
	{1, 1, 1, 1, 1},
	//collei burst
	{1, 1, 1, 1, 1, 1, 1, 1, 1, 1, 1, 1},
	//tighnari
	{1, 1, 1, 1, 1, 1, 1, 1, 1, 1, 1, 1},
<<<<<<< HEAD
	//cyno skill bolt
	{1, 1, 1, 1, 1},
=======
	//dori burst
	{1, 1, 1, 1, 1, 1, 1, 1, 1, 1, 1, 1},
>>>>>>> e57d224c
	//ele A
	{1.0, 1.0, 0.0, 0.0, 0.0, 0.0, 0.0, 0.0, 0.0, 0.0},
	//ele B
	{1.0, 0.0, 0.0, 0.0, 0.0, 0.0, 0.0, 0.0, 0.0, 0.0},
	//burning
	//actual data: {1.0, 1.0, 1.0, 1.0, 1.0, 1.0, 1.0, 1.0, 0.0, 0.0, 0.0, 0.0, 0.0, 0.0}
	//however there seems to be no limit to the amount of burning dmg a target can take
	{1.0, 1.0, 1.0, 1.0, 1.0, 1.0, 1.0, 1.0, 1.0, 1.0, 1.0, 1.0, 1.0, 1.0},
}<|MERGE_RESOLUTION|>--- conflicted
+++ resolved
@@ -91,11 +91,8 @@
 	ICDGroupYelanBurst
 	ICDGroupColleiBurst
 	ICDGroupTighnari
-<<<<<<< HEAD
 	ICDGroupCynoBolt
-=======
 	ICDGroupDoriBurst
->>>>>>> e57d224c
 	ICDGroupReactionA
 	ICDGroupReactionB
 	ICDGroupBurning
@@ -114,11 +111,8 @@
 	120, //yelan burst
 	180, //collei burst
 	150, //tighnari
-<<<<<<< HEAD
 	150, //cyno skill bolts TODO:verify reset timer
-=======
 	180, //dori burst
->>>>>>> e57d224c
 	30,  //reaction a
 	30,  //reaciton b
 	120, //burning
@@ -147,13 +141,10 @@
 	{1, 0, 0, 0, 0, 0, 0, 0, 0, 0, 0, 0},
 	//tighnari
 	{1.0, 0.0, 0.0, 0.0, 1.0, 0.0, 0.0, 0.0, 1.0, 0.0, 0.0, 0.0, 0.0},
-<<<<<<< HEAD
 	//cyno skill bolt
 	{1.0, 0.0, 0.0, 0.0, 0.0, 0.0, 0.0},
-=======
 	//dori burst
 	{1, 0, 0, 0, 0, 0, 0, 0, 0, 0, 0, 0},
->>>>>>> e57d224c
 	//reaction a
 	{1.0, 1.0},
 	//reaction b
@@ -185,13 +176,10 @@
 	{1, 1, 1, 1, 1, 1, 1, 1, 1, 1, 1, 1},
 	//tighnari
 	{1, 1, 1, 1, 1, 1, 1, 1, 1, 1, 1, 1},
-<<<<<<< HEAD
 	//cyno skill bolt
 	{1, 1, 1, 1, 1},
-=======
 	//dori burst
 	{1, 1, 1, 1, 1, 1, 1, 1, 1, 1, 1, 1},
->>>>>>> e57d224c
 	//ele A
 	{1.0, 1.0, 0.0, 0.0, 0.0, 0.0, 0.0, 0.0, 0.0, 0.0},
 	//ele B
