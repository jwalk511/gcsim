package combat

type AttackTag int //attacktag is used instead of actions etc..

const (
	AttackTagNone AttackTag = iota
	AttackTagNormal
	AttackTagExtra
	AttackTagPlunge
	AttackTagElementalArt
	AttackTagElementalArtHold
	AttackTagElementalBurst
	AttackTagWeaponSkill
	AttackTagMonaBubbleBreak
	AttackTagNoneStat
	ReactionAttackDelim
	AttackTagOverloadDamage
	AttackTagSuperconductDamage
	AttackTagECDamage
	AttackTagShatter
	AttackTagSwirlPyro
	AttackTagSwirlHydro
	AttackTagSwirlCryo
	AttackTagSwirlElectro
	AttackTagBurningDamage
	AttackTagBloom
	AttackTagBurgeon
	AttackTagHyperbloom
	AttackTagLength
)

type ICDTag int //same ICD tag shares the same counter

const (
	ICDTagNone ICDTag = iota
	ICDTagNormalAttack
	ICDTagExtraAttack
	ICDTagElementalArt
	ICDTagElementalArtAnemo
	ICDTagElementalArtPyro
	ICDTagElementalArtHydro
	ICDTagElementalArtCryo
	ICDTagElementalArtElectro
	ICDTagElementalBurst
	ICDTagElementalBurstAnemo
	ICDTagElementalBurstPyro
	ICDTagElementalBurstHydro
	ICDTagElementalBurstCryo
	ICDTagElementalBurstElectro
	ICDTagDash
	ICDTagLisaElectro
	ICDTagYanfeiFire
	ICDTagYelanBreakthrough
	ICDTagYelanBurst
	ICDTagMonaWaterDamage
	ICDTagTravelerWakeOfEarth
	ICDTagKleeFireDamage
	ICDTagTartagliaRiptideFlash
	ICDTagColleiSprout
	ICDReactionDamageDelim
	ICDTagOverloadDamage
	ICDTagSuperconductDamage
	ICDTagECDamage
	ICDTagShatter
	ICDTagSwirlPyro
	ICDTagSwirlHydro
	ICDTagSwirlCryo
	ICDTagSwirlElectro
	ICDTagBurningDamage
	ICDTagBloomDamage
	ICDTagBurgeonDamage
	ICDTagHyperbloomDamage
	ICDTagLength
)

// group dictate both the sequence and the reset timer
type ICDGroup int //same ICD group shares the same timer

const (
	ICDGroupDefault ICDGroup = iota
	ICDGroupAmber
	ICDGroupVenti
	ICDGroupFischl
	ICDGroupDiluc
	ICDGroupPole
	ICDGroupXiaoDash
	ICDGroupYelanBreakthrough
	ICDGroupYelanBurst
<<<<<<< HEAD
	ICDGroupTighnari
=======
	ICDGroupColleiBurst
>>>>>>> 52050533
	ICDGroupReactionA
	ICDGroupReactionB
	ICDGroupBurning
	ICDGroupLength
)

var ICDGroupResetTimer = []int{
	150, //default
	60,  //amber
	60,  //venti
	300, //fischl
	300, //diluc
	30,  //pole
	6,   //xiao dash
	18,  //yelan pew pew
	120, //yelan burst
<<<<<<< HEAD
	150, //tighnari
=======
	180, //collei burst
>>>>>>> 52050533
	30,  //reaction a
	30,  //reaciton b
	120, //burning
}

var ICDGroupEleApplicationSequence = [][]int{
	//default tag
	{1.0, 0.0, 0.0, 1.0, 0.0, 0.0, 1.0, 0.0, 0.0, 1.0, 0.0, 0.0, 1.0, 0.0, 0.0, 1.0, 0.0, 0.0, 1.0, 0.0, 0.0, 1.0, 0.0, 0.0},
	//amber tag
	{1.0, 0.0, 0.0, 1.0, 0.0, 0.0, 1.0, 0.0, 0.0, 1.0, 0.0, 0.0, 1.0, 0.0, 0.0, 1.0, 0.0, 0.0, 1.0, 0.0, 0.0, 1.0, 0.0, 0.0},
	//venti tag
	{1.0, 0.0, 0.0, 1.0, 0.0, 0.0, 1.0, 0.0, 0.0, 1.0, 0.0, 0.0, 1.0, 0.0, 0.0, 1.0, 0.0, 0.0, 1.0, 0.0, 0.0, 1.0, 0.0, 0.0},
	//fischl
	{1.0, 0.0, 0.0, 0.0, 1.0, 0.0, 0.0, 0.0, 1.0, 0.0, 0.0, 0.0, 1.0, 0.0, 0.0, 0.0, 1.0, 0.0, 0.0, 0.0, 1.0, 0.0, 0.0, 0.0, 1.0, 0.0, 0.0, 0.0, 1.0, 0.0, 0.0, 0.0},
	//diluc
	{1.0, 0.0, 0.0, 0.0, 0.0, 1.0, 0.0, 0.0, 0.0, 0.0, 1.0, 0.0, 0.0, 0.0, 0.0, 1.0, 0.0, 0.0, 0.0, 0.0, 1.0, 0.0, 0.0, 0.0, 0.0, 1.0, 0.0, 0.0, 0.0, 0.0},
	//pole
	{1.0, 0.0, 0.0, 1.0, 0.0, 0.0, 1.0, 0.0, 0.0, 1.0, 0.0, 0.0, 1.0, 0.0, 0.0, 1.0, 0.0, 0.0, 1.0, 0.0, 0.0, 1.0, 0.0, 0.0},
	//xiao dash
	{1.0, 0.0, 0.0, 0.0, 0.0, 0.0, 0.0},
	//yelan pew pew
	{1.0, 0.0, 0.0, 0.0},
	//yelan burst
	{1.0, 0.0, 0.0, 1.0, 0.0, 0.0, 1.0, 0.0, 0.0, 1.0, 0.0, 0.0, 1.0, 0.0, 0.0, 1.0, 0.0, 0.0, 1.0, 0.0, 0.0, 1.0, 0.0, 0.0},
<<<<<<< HEAD
	//tighnari
	{1.0, 0.0, 0.0, 0.0, 1.0, 0.0, 0.0, 0.0, 1.0, 0.0, 0.0, 0.0, 1.0, 0.0, 0.0, 0.0, 1.0, 0.0, 0.0, 0.0, 1.0, 0.0, 0.0, 0.0, 1.0, 0.0, 0.0, 0.0, 1.0, 0.0, 0.0, 0.0},
=======
	//collei burst
	{1, 0, 0, 0, 0, 0, 0, 0, 0, 0, 0, 0},
>>>>>>> 52050533
	//reaction a
	{1.0, 1.0},
	//reaction b
	{1.0, 1.0},
	//burning
	{1.0, 0, 0, 0, 0, 0, 0, 0},
}

var ICDGroupDamageSequence = [][]float64{
	//default
	{1, 1, 1, 1, 1},
	//amber
	{1, 1, 1, 1, 1},
	//venti
	{1, 1, 1, 1, 1},
	//fischl
	{1, 1, 1, 1, 1},
	//diluc
	{1, 1, 1, 1, 1},
	//pole
	{1, 1, 1, 1, 1},
	//xiao
	{1.0, 0.0, 0.0, 0.0, 0.0, 0.0, 0.0},
	//yelan pew pew
	{1.0, 0.0, 0.0, 0.0},
	//yelan burst
	{1, 1, 1, 1, 1},
	//collei burst
	{1, 1, 1, 1, 1, 1, 1, 1, 1, 1, 1, 1},
	//ele A
	{1.0, 1.0, 0.0, 0.0, 0.0, 0.0, 0.0, 0.0, 0.0, 0.0},
	//ele B
	{1.0, 0.0, 0.0, 0.0, 0.0, 0.0, 0.0, 0.0, 0.0, 0.0},
	//burning
	{1.0, 1.0, 1.0, 1.0, 1.0, 1.0, 1.0, 1.0, 0.0, 0.0, 0.0, 0.0, 0.0, 0.0},
}<|MERGE_RESOLUTION|>--- conflicted
+++ resolved
@@ -86,11 +86,8 @@
 	ICDGroupXiaoDash
 	ICDGroupYelanBreakthrough
 	ICDGroupYelanBurst
-<<<<<<< HEAD
+	ICDGroupColleiBurst
 	ICDGroupTighnari
-=======
-	ICDGroupColleiBurst
->>>>>>> 52050533
 	ICDGroupReactionA
 	ICDGroupReactionB
 	ICDGroupBurning
@@ -107,11 +104,8 @@
 	6,   //xiao dash
 	18,  //yelan pew pew
 	120, //yelan burst
-<<<<<<< HEAD
+	180, //collei burst
 	150, //tighnari
-=======
-	180, //collei burst
->>>>>>> 52050533
 	30,  //reaction a
 	30,  //reaciton b
 	120, //burning
@@ -136,13 +130,10 @@
 	{1.0, 0.0, 0.0, 0.0},
 	//yelan burst
 	{1.0, 0.0, 0.0, 1.0, 0.0, 0.0, 1.0, 0.0, 0.0, 1.0, 0.0, 0.0, 1.0, 0.0, 0.0, 1.0, 0.0, 0.0, 1.0, 0.0, 0.0, 1.0, 0.0, 0.0},
-<<<<<<< HEAD
+	//collei burst
+	{1, 0, 0, 0, 0, 0, 0, 0, 0, 0, 0, 0},
 	//tighnari
 	{1.0, 0.0, 0.0, 0.0, 1.0, 0.0, 0.0, 0.0, 1.0, 0.0, 0.0, 0.0, 1.0, 0.0, 0.0, 0.0, 1.0, 0.0, 0.0, 0.0, 1.0, 0.0, 0.0, 0.0, 1.0, 0.0, 0.0, 0.0, 1.0, 0.0, 0.0, 0.0},
-=======
-	//collei burst
-	{1, 0, 0, 0, 0, 0, 0, 0, 0, 0, 0, 0},
->>>>>>> 52050533
 	//reaction a
 	{1.0, 1.0},
 	//reaction b
