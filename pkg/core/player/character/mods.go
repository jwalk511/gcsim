package character

import (
	"strconv"
	"strings"

	"github.com/genshinsim/gcsim/pkg/core/action"
	"github.com/genshinsim/gcsim/pkg/core/attributes"
	"github.com/genshinsim/gcsim/pkg/core/combat"
	"github.com/genshinsim/gcsim/pkg/core/glog"
	"github.com/genshinsim/gcsim/pkg/modifier"
)

type (
	//Status is basic mod for keeping track Status; usually affected by hitlag
	Status struct {
		modifier.Base
	}
	AttackMod struct {
		Amount AttackModFunc
		modifier.Base
	}
	AttackModFunc func(atk *combat.AttackEvent, t combat.Target) ([]float64, bool)

	CooldownMod struct {
		Amount CooldownModFunc
		modifier.Base
	}
	CooldownModFunc func(a action.Action) float64

	DamageReductionMod struct {
		Amount DamageReductionModFunc
		modifier.Base
	}
	DamageReductionModFunc func() (float64, bool)

	HealBonusMod struct {
		Amount HealBonusModFunc
		modifier.Base
	}
	HealBonusModFunc func() (float64, bool)

	ReactBonusMod struct {
		Amount ReactBonusModFunc
		modifier.Base
	}
	ReactBonusModFunc func(combat.AttackInfo) (float64, bool)

	StatMod struct {
		AffectedStat attributes.Stat
		Amount       StatModFunc
		modifier.Base
	}
	StatModFunc func() ([]float64, bool)
)

// Add.

func (c *CharWrapper) AddStatus(key string, dur int, hitlag bool) {
	mod := Status{
		Base: modifier.Base{
			ModKey: key,
			Dur:    dur,
			Hitlag: hitlag,
		},
	}
	if mod.Dur < 0 {
		mod.ModExpiry = -1
	} else {
		mod.ModExpiry = *c.f + mod.Dur
	}
	overwrote, oldEvt := modifier.Add[modifier.Mod](&c.mods, &mod, *c.f)
	modifier.LogAdd("status", c.Index, &mod, c.log, overwrote, oldEvt)
}

func (c *CharWrapper) AddAttackMod(mod AttackMod) {
	mod.SetExpiry(*c.f)
	overwrote, oldEvt := modifier.Add[modifier.Mod](&c.mods, &mod, *c.f)
	modifier.LogAdd("attack", c.Index, &mod, c.log, overwrote, oldEvt)
}

func (c *CharWrapper) AddCooldownMod(mod CooldownMod) {
	mod.SetExpiry(*c.f)
	overwrote, oldEvt := modifier.Add[modifier.Mod](&c.mods, &mod, *c.f)
	modifier.LogAdd("cd", c.Index, &mod, c.log, overwrote, oldEvt)
}

func (c *CharWrapper) AddDamageReductionMod(mod DamageReductionMod) {
	mod.SetExpiry(*c.f)
	overwrote, oldEvt := modifier.Add[modifier.Mod](&c.mods, &mod, *c.f)
	modifier.LogAdd("dr", c.Index, &mod, c.log, overwrote, oldEvt)
}

func (c *CharWrapper) AddHealBonusMod(mod HealBonusMod) {
	mod.SetExpiry(*c.f)
	overwrote, oldEvt := modifier.Add[modifier.Mod](&c.mods, &mod, *c.f)
	modifier.LogAdd("heal bonus", c.Index, &mod, c.log, overwrote, oldEvt)
}

func (c *CharWrapper) AddReactBonusMod(mod ReactBonusMod) {
	mod.SetExpiry(*c.f)
	overwrote, oldEvt := modifier.Add[modifier.Mod](&c.mods, &mod, *c.f)
	modifier.LogAdd("react bonus", c.Index, &mod, c.log, overwrote, oldEvt)
}

func (c *CharWrapper) AddStatMod(mod StatMod) {
	mod.SetExpiry(*c.f)
	overwrote, oldEvt := modifier.Add[modifier.Mod](&c.mods, &mod, *c.f)
	modifier.LogAdd("stat", c.Index, &mod, c.log, overwrote, oldEvt)
}

// Delete.

func (c *CharWrapper) deleteMod(key string) {
	m := modifier.Delete(&c.mods, key)
	if m != nil {
		modifier.LogDelete("enemy", -1, m, c.log, *c.f)
	}
}
func (c *CharWrapper) DeleteStatus(key string)             { c.deleteMod(key) }
func (c *CharWrapper) DeleteAttackMod(key string)          { c.deleteMod(key) }
func (c *CharWrapper) DeleteCooldownMod(key string)        { c.deleteMod(key) }
func (c *CharWrapper) DeleteDamageReductionMod(key string) { c.deleteMod(key) }
func (c *CharWrapper) DeleteHealBonusMod(key string)       { c.deleteMod(key) }
func (c *CharWrapper) DeleteReactBonusMod(key string)      { c.deleteMod(key) }
func (c *CharWrapper) DeleteStatMod(key string)            { c.deleteMod(key) }

// Active.

func (c *CharWrapper) modIsActive(key string) bool {
	_, ok := modifier.FindCheckExpiry(&c.mods, key, *c.f)
	return ok
}
func (e *CharWrapper) StatusIsActive(key string) bool             { return e.modIsActive(key) }
func (e *CharWrapper) CooldownModIsActive(key string) bool        { return e.modIsActive(key) }
func (e *CharWrapper) DamageReductionModIsActive(key string) bool { return e.modIsActive(key) }
func (e *CharWrapper) HealBonusModIsActive(key string) bool       { return e.modIsActive(key) }
func (e *CharWrapper) StatModIsActive(key string) bool            { return e.modIsActive(key) }

// Expiry.

func (c *CharWrapper) getModExpiry(key string) int {
	m := modifier.Find(&c.mods, key)
	if m != -1 {
		return c.mods[m].Expiry()
	}
	//must be 0 if doesn't exist. avoid using -1 b/c that's infinite
	return 0
}
func (c *CharWrapper) StatusExpiry(key string) int { return c.getModExpiry(key) }

// Amount.

func (c *CharWrapper) ApplyAttackMods(a *combat.AttackEvent, t combat.Target) []interface{} {
	//skip if this is reaction damage
	if a.Info.AttackTag >= combat.AttackTagNoneStat {
		return nil
	}

	var sb strings.Builder
	var logDetails []interface{}

	if c.debug {
		logDetails = make([]interface{}, 0, len(c.mods))
	}

	n := 0
<<<<<<< HEAD
	for _, v := range c.mods {
		m, ok := v.(*AttackMod)
		if !ok {
			c.mods[n] = v
			n++
			continue
		}
		if m.Expiry() > *c.f || m.Expiry() == -1 {
			amt, ok := m.Amount(a, t)
			if ok {
				for k, v := range amt {
					a.Snapshot.Stats[k] += v
				}
			}
			c.mods[n] = v
=======
	for _, v := range *slice {
		if v.Key() == key {
			v.Event().SetEnded(*c.f)
			c.log.NewEvent("mod deleted", glog.LogStatusEvent, c.Index).
				Write("key", key)
		} else {
			(*slice)[n] = v
>>>>>>> 2e94e1fb
			n++
			if c.debug {
				modStatus := make([]string, 0)
				if ok {
					sb.WriteString(m.Key())
					modStatus = append(
						modStatus,
						"status: added",
						"expiry_frame: "+strconv.Itoa(m.Expiry()),
					)
					modStatus = append(
						modStatus,
						attributes.PrettyPrintStatsSlice(amt)...,
					)
					logDetails = append(logDetails, sb.String(), modStatus)
					sb.Reset()
				} else {
					sb.WriteString(m.Key())
					modStatus = append(
						modStatus,
						"status: rejected",
						"reason: conditions not met",
					)
					logDetails = append(logDetails, sb.String(), modStatus)
					sb.Reset()
				}
			}
		}
	}
	c.mods = c.mods[:n]
	return logDetails
}

<<<<<<< HEAD
func (c *CharWrapper) CDReduction(a action.Action, dur int) int {
	var cd float64 = 1
	n := 0
	for _, v := range c.mods {
		m, ok := v.(*CooldownMod)
		if !ok {
			c.mods[n] = v
			n++
			continue
		}
		//if not expired
		if m.Expiry() == -1 || m.Expiry() > *c.f {
			amt := m.Amount(a)
			c.log.NewEvent(
				"applying cooldown modifier",
				glog.LogActionEvent,
				c.Index,
				"key", m.Key,
				"modifier", amt,
				"expiry", m.Expiry,
			)
			cd += amt
			c.mods[n] = v
			n++
		}
	}
	c.mods = c.mods[:n]

	return int(float64(dur) * cd)
=======
func addMod[K mod](c *CharWrapper, slice *[]K, mod K) {
	ind := findMod(slice, mod.Key())

	//if does not exist, make new and add
	if ind == -1 {
		evt := c.log.NewEvent("mod added", glog.LogStatusEvent, c.Index).
			Write("overwrite", false).
			Write("key", mod.Key()).
			Write("expiry", mod.Expiry())
		evt.SetEnded(mod.Expiry())
		mod.SetEvent(evt)
		//BUG: i think this needs to be *K here. otherwise delete wont work?
		*slice = append(*slice, mod)
		return
	}

	//otherwise check not expired
	var evt glog.Event
	if (*slice)[ind].Expiry() > *c.f || (*slice)[ind].Expiry() == -1 {
		evt = c.log.NewEvent("mod refreshed", glog.LogStatusEvent, c.Index).
			Write("overwrite", true).
			Write("key", mod.Key()).
			Write("expiry", mod.Expiry())

	} else {
		//if expired overide the event
		evt = c.log.NewEvent("mod added", glog.LogStatusEvent, c.Index).
			Write("overwrite", false).
			Write("key", mod.Key()).
			Write("expiry", mod.Expiry())
	}
	mod.SetEvent(evt)
	evt.SetEnded(mod.Expiry())
	(*slice)[ind] = mod
>>>>>>> 2e94e1fb
}

func (c *CharWrapper) DamageReduction(char int) (amt float64) {
	n := 0
	for _, v := range c.mods {
		m, ok := v.(*DamageReductionMod)
		if !ok {
			c.mods[n] = v
			n++
			continue
		}
		if m.Expiry() > *c.f || m.Expiry() == -1 {
			a, done := m.Amount()
			amt += a
			if !done {
				c.mods[n] = v
				n++
			}
		}
	}
	c.mods = c.mods[:n]
	return amt
}

func (c *CharWrapper) HealBonus() (amt float64) {
	n := 0
	for _, v := range c.mods {
		m, ok := v.(*HealBonusMod)
		if !ok {
			c.mods[n] = v
			n++
			continue
		}
		if m.Expiry() > *c.f || m.Expiry() == -1 {
			a, done := m.Amount()
			amt += a
			if !done {
				c.mods[n] = v
				n++
			}
		}
	}
	c.mods = c.mods[:n]
	return amt
}

//TODO: consider merging this with just attack mods? reaction bonus should
//maybe just be it's own stat instead of being a separate mod really
func (c *CharWrapper) ReactBonus(atk combat.AttackInfo) (amt float64) {
	n := 0
	for _, v := range c.mods {
		m, ok := v.(*ReactBonusMod)
		if !ok {
			c.mods[n] = v
			n++
			continue
		}
		if m.Expiry() > *c.f || m.Expiry() == -1 {
			a, done := m.Amount(atk)
			amt += a
			if !done {
				c.mods[n] = v
				n++
			}
		}
	}
	c.mods = c.mods[:n]
	return amt
}<|MERGE_RESOLUTION|>--- conflicted
+++ resolved
@@ -165,7 +165,6 @@
 	}
 
 	n := 0
-<<<<<<< HEAD
 	for _, v := range c.mods {
 		m, ok := v.(*AttackMod)
 		if !ok {
@@ -181,15 +180,6 @@
 				}
 			}
 			c.mods[n] = v
-=======
-	for _, v := range *slice {
-		if v.Key() == key {
-			v.Event().SetEnded(*c.f)
-			c.log.NewEvent("mod deleted", glog.LogStatusEvent, c.Index).
-				Write("key", key)
-		} else {
-			(*slice)[n] = v
->>>>>>> 2e94e1fb
 			n++
 			if c.debug {
 				modStatus := make([]string, 0)
@@ -223,7 +213,6 @@
 	return logDetails
 }
 
-<<<<<<< HEAD
 func (c *CharWrapper) CDReduction(a action.Action, dur int) int {
 	var cd float64 = 1
 	n := 0
@@ -241,8 +230,11 @@
 				"applying cooldown modifier",
 				glog.LogActionEvent,
 				c.Index,
+			).Write(
 				"key", m.Key,
+			).Write(
 				"modifier", amt,
+			).Write(
 				"expiry", m.Expiry,
 			)
 			cd += amt
@@ -253,42 +245,6 @@
 	c.mods = c.mods[:n]
 
 	return int(float64(dur) * cd)
-=======
-func addMod[K mod](c *CharWrapper, slice *[]K, mod K) {
-	ind := findMod(slice, mod.Key())
-
-	//if does not exist, make new and add
-	if ind == -1 {
-		evt := c.log.NewEvent("mod added", glog.LogStatusEvent, c.Index).
-			Write("overwrite", false).
-			Write("key", mod.Key()).
-			Write("expiry", mod.Expiry())
-		evt.SetEnded(mod.Expiry())
-		mod.SetEvent(evt)
-		//BUG: i think this needs to be *K here. otherwise delete wont work?
-		*slice = append(*slice, mod)
-		return
-	}
-
-	//otherwise check not expired
-	var evt glog.Event
-	if (*slice)[ind].Expiry() > *c.f || (*slice)[ind].Expiry() == -1 {
-		evt = c.log.NewEvent("mod refreshed", glog.LogStatusEvent, c.Index).
-			Write("overwrite", true).
-			Write("key", mod.Key()).
-			Write("expiry", mod.Expiry())
-
-	} else {
-		//if expired overide the event
-		evt = c.log.NewEvent("mod added", glog.LogStatusEvent, c.Index).
-			Write("overwrite", false).
-			Write("key", mod.Key()).
-			Write("expiry", mod.Expiry())
-	}
-	mod.SetEvent(evt)
-	evt.SetEnded(mod.Expiry())
-	(*slice)[ind] = mod
->>>>>>> 2e94e1fb
 }
 
 func (c *CharWrapper) DamageReduction(char int) (amt float64) {
