--- conflicted
+++ resolved
@@ -1,17 +1,7 @@
 package task
 
-<<<<<<< HEAD
-import "container/heap"
-
-type minHeap []task
-
-type task struct {
-	executeBy int
-	f         func()
-=======
 type Tasker interface {
 	Add(f func(), delay int)
->>>>>>> f8138cb2
 }
 
 func New(f *int) *SliceHandler {
@@ -22,30 +12,6 @@
 
 type SliceHandler struct {
 	f     *int
-<<<<<<< HEAD
-	tasks *minHeap
-}
-
-type Tasker interface {
-	Add(f func(), delay int)
-}
-
-func New(f *int) *Handler {
-	return &Handler{
-		f:     f,
-		tasks: &minHeap{},
-	}
-}
-
-func (s *Handler) Run() {
-	for s.tasks.Len() > 0 && s.tasks.Peek().executeBy <= *s.f {
-		heap.Pop(s.tasks).(task).f()
-	}
-}
-
-func (s *Handler) Add(f func(), delay int) {
-	heap.Push(s.tasks, task{
-=======
 	tasks []sliceTask
 }
 
@@ -72,38 +38,7 @@
 func (s *SliceHandler) Add(f func(), delay int) {
 	s.tasks = append(s.tasks, sliceTask{
 		source:    *s.f,
->>>>>>> f8138cb2
 		executeBy: *s.f + delay,
 		f:         f,
 	})
-}
-
-// min heap functions
-
-func (h minHeap) Len() int {
-	return len(h)
-}
-
-func (h minHeap) Less(i, j int) bool {
-	return h[i].executeBy < h[j].executeBy
-}
-
-func (h minHeap) Swap(i, j int) {
-	h[i], h[j] = h[j], h[i]
-}
-
-func (h *minHeap) Push(x any) {
-	*h = append(*h, x.(task))
-}
-
-func (h *minHeap) Pop() any {
-	old := *h
-	n := len(old)
-	x := old[n-1]
-	*h = old[0 : n-1]
-	return x
-}
-
-func (h minHeap) Peek() task {
-	return h[0]
 }