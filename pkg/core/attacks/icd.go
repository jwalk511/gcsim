package attacks

type ICDTag int //same ICD tag shares the same counter

const (
	ICDTagNone ICDTag = iota
	ICDTagNormalAttack
	ICDTagExtraAttack
	ICDTagElementalArt
	ICDTagElementalArtAnemo
	ICDTagElementalArtPyro
	ICDTagElementalArtHydro
	ICDTagElementalArtCryo
	ICDTagElementalArtElectro
	ICDTagElementalBurst
	ICDTagElementalBurstAnemo
	ICDTagElementalBurstPyro
	ICDTagElementalBurstHydro
	ICDTagElementalBurstCryo
	ICDTagElementalBurstElectro
	ICDTagDash
	ICDTagLisaElectro
	ICDTagYanfeiFire
	ICDTagYelanBreakthrough
	ICDTagYelanBurst
	ICDTagCynoBolt
	ICDTagMonaWaterDamage
	ICDTagTravelerWakeOfEarth
	ICDTagKleeFireDamage
	ICDTagTartagliaRiptideFlash
	ICDTagColleiSprout
	ICDTagDoriC2
	ICDTagDoriChargingStation
	ICDTagNilouTranquilityAura
	ICDTagWandererC6
	ICDReactionDamageDelim
	ICDTagOverloadDamage
	ICDTagSuperconductDamage
	ICDTagECDamage
	ICDTagShatter
	ICDTagSwirlPyro
	ICDTagSwirlHydro
	ICDTagSwirlCryo
	ICDTagSwirlElectro
	ICDTagBurningDamage
	ICDTagBloomDamage
	ICDTagBurgeonDamage
	ICDTagHyperbloomDamage
	ICDTagNahidaSkill
	ICDTagNahidaC6
	ICDTagWandererA4
	ICDTagLength
)

// group dictate both the sequence and the reset timer
type ICDGroup int //same ICD group shares the same timer

const (
	ICDGroupDefault ICDGroup = iota
	ICDGroupAmber
	ICDGroupVenti
	ICDGroupFischl
	ICDGroupDiluc
	ICDGroupPoleExtraAttack
	ICDGroupXiaoDash
	ICDGroupYelanBreakthrough
	ICDGroupYelanBurst
	ICDGroupColleiBurst
	ICDGroupTighnari
	ICDGroupCynoBolt
	ICDGroupDoriBurst
	ICDGroupNilou
	ICDGroupReactionA
	ICDGroupReactionB
	ICDGroupBurning
	ICDGroupNahidaSkill
	ICDGroupLayla
	ICDGroupWandererC6
	ICDGroupWandererA4
	ICDGroupAlhaithamProjectionAttack
<<<<<<< HEAD
=======
	ICDGroupAlhaithamExtraAttack //CA
	ICDGroupYaoyaoRadishSkill
	ICDGroupYaoyaoRadishBurst
>>>>>>> bced5da3
	ICDGroupLength
)

var ICDGroupResetTimer = []int{
	150, //default
	60,  //amber
	60,  //venti
	300, //fischl
	300, //diluc
	30,  //pole extra
	6,   //xiao dash
	18,  //yelan pew pew
	120, //yelan burst
	180, //collei burst
	150, //tighnari
	150, //cyno skill bolts
	180, //dori burst
	114, //nilou
	30,  //reaction a
	30,  //reaciton b
	120, //burning
	60,  //nahida skill
	180, //layla
	120, //wanderer c6
	60,  //wanderer a4
	720, //alhaitham projection
<<<<<<< HEAD
=======
	120, //alhaitham CA
	150, //yaoyao radish skill
	90,  //yaoyao radish burst
>>>>>>> bced5da3
}

var ICDGroupEleApplicationSequence = [][]float64{
	//default tag
	{1, 0, 0, 1, 0, 0, 1, 0, 0, 1, 0, 0, 1, 0, 0, 1, 0, 0, 1, 0, 0, 1, 0, 0},
	//amber tag
	{1, 0, 0, 1, 0, 0, 1, 0, 0, 1, 0, 0, 1, 0, 0, 1, 0, 0, 1, 0, 0, 1, 0, 0},
	//venti tag
	{1, 0, 0, 1, 0, 0, 1, 0, 0, 1, 0, 0, 1, 0, 0, 1, 0, 0, 1, 0, 0, 1, 0, 0},
	//fischl
	{1, 0, 0, 0, 1, 0, 0, 0, 1, 0, 0, 0, 1, 0, 0, 0, 1, 0, 0, 0, 1, 0, 0, 0, 1, 0, 0, 0, 1, 0, 0, 0},
	//diluc
	{1, 0, 0, 0, 0, 1, 0, 0, 0, 0, 1, 0, 0, 0, 0, 1, 0, 0, 0, 0, 1, 0, 0, 0, 0, 1, 0, 0, 0, 0},
	//pole extra
	{1, 0, 0, 1, 0, 0, 1, 0, 0, 1, 0, 0, 1, 0, 0, 1, 0, 0, 1, 0, 0, 1, 0, 0},
	//xiao dash
	{1, 0, 0, 0, 0, 0, 0},
	//yelan pew pew
	{1, 0, 0, 0},
	//yelan burst
	{1, 0, 0, 1, 0, 0, 1, 0, 0, 1, 0, 0, 1, 0, 0, 1, 0, 0, 1, 0, 0, 1, 0, 0},
	//collei burst
	{1, 0, 0, 0, 0, 0, 0, 0, 0, 0, 0, 0, 0},
	//tighnari
	{1, 0, 0, 0, 1, 0, 0, 0, 1, 0, 0, 0, 0},
	//cyno skill bolt
	{1, 0, 0, 0, 0, 0, 0, 0, 0, 0, 0},
	//dori burst
	{1, 0, 0, 0, 0, 0, 0, 0, 0, 0, 0, 0},
	//nilou
	{1, 0, 0, 0, 1, 0, 0, 0, 1, 0, 0, 0},
	//reaction a
	{1, 1},
	//reaction b
	{1, 1},
	//burning
	{1, 0, 0, 0, 0, 0, 0, 0},
	//nahida skill
	{1.5, 0, 0, 0, 0, 0, 0, 0, 0, 0, 0},
	//layla
	{1, 0, 0, 0, 0, 0, 0, 1, 0, 0, 0, 0},
	//wanderer c6
	{1, 0, 0, 0, 0, 0, 0, 0, 0, 0, 0, 0, 0, 0, 0, 0, 0, 0, 0, 0},
	//wanderer a4
	{1, 0, 0, 0, 0, 0, 0, 0, 0, 0, 0, 0, 0, 0, 0, 0, 0, 0, 0, 0},
	//alhaitham projection
<<<<<<< HEAD
	{1, 0, 1, 0, 1, 0, 1, 0, 1, 0, 1, 0, 1, 0, 1, 0, 1, 0, 1, 0},
=======
	{1, 0, 1, 0, 1, 0, 1, 0, 1, 0, 1, 0, 1, 0, 1, 0, 1, 0, 1, 0, 1, 0, 1, 0},
	//alhaitham CA
	{1, 0, 0, 0, 0, 0, 0, 0, 0, 0, 0, 0, 0, 0, 0},
	//yaoyao radish skill
	{1, 0, 0, 0, 0, 0},
	//yaoyao radish burst
	{1, 0, 0, 0, 0, 0},
>>>>>>> bced5da3
}

var ICDGroupDamageSequence = [][]float64{
	//default
	{1, 1, 1, 1, 1, 1, 1, 1, 1, 1, 1, 1, 1, 1, 1},
	//amber
	{1, 1, 1, 1, 1, 1, 1, 1, 1, 1, 1, 1, 1, 1, 1},
	//venti
	{1, 1, 1, 1, 1, 1, 1, 1, 1, 1, 1, 1, 1, 1, 1},
	//fischl
	{1, 1, 1, 1, 1, 1, 1, 1, 1, 1, 1, 1, 1, 1, 1},
	//diluc
	{1, 1, 1, 1, 1, 1, 1, 1, 1, 1, 1, 1, 1, 1, 1},
	//pole extra
	{1, 0, 0, 0, 0, 0, 0, 0, 0, 0, 0, 0, 0, 0, 0},
	//xiao
	{1, 0, 0, 0, 0, 0, 0},
	//yelan pew pew
	{1, 0, 0, 0},
	//yelan burst
	{1, 1, 1, 1, 1, 1, 1, 1, 1, 1, 1, 1, 1, 1, 1},
	//collei burst
	{1, 1, 1, 1, 1, 1, 1, 1, 1, 1, 1, 1},
	//tighnari
	{1, 1, 1, 1, 1, 1, 1, 1, 1, 1, 1, 1},
	//cyno skill bolt
	{1, 1, 1, 1, 1, 1, 1, 1, 1, 1, 1},
	//dori burst
	{1, 1, 1, 1, 1, 1, 1, 1, 1, 1, 1, 1},
	//nilou
	{1, 1, 1, 1, 1, 1, 1, 1, 1, 1, 1, 1},
	//ele A
	{1, 1, 0, 0, 0, 0, 0, 0, 0, 0},
	//ele B
	{1, 0, 0, 0, 0, 0, 0, 0, 0, 0},
	//burning
	//actual data: {1, 1, 1, 1, 1, 1, 1, 1, 0, 0, 0, 0, 0, 0}
	//however there seems to be no limit to the amount of burning dmg a target can take
	{1, 1, 1, 1, 1, 1, 1, 1, 1, 1, 1, 1, 1, 1},
	//nahida-skill
	{1, 1, 1, 1, 1, 1, 1, 1, 1, 1, 1, 1, 1, 1, 1, 1, 1, 1, 1, 1, 1},
	//layla
	{1, 1, 1, 1, 1, 1, 1, 1, 1, 1, 1, 1},
	//wanderer c6
	{1, 1, 1, 1, 1, 1, 1, 1, 1, 1, 1, 1, 1, 1, 1},
	//wanderer a4
	{1, 1, 1, 1, 1, 1, 1, 1, 1, 1, 1, 1, 1, 1, 1},
	//alhaitham-projection
<<<<<<< HEAD
	{1, 1, 1, 1, 1, 1, 1, 1, 1, 1, 1, 1, 1, 1, 1, 1, 1, 1, 1, 1, 1, 1, 1, 1, 1, 1, 1, 1, 1, 1, 1},
=======
	{1, 1, 1, 1, 1, 1, 1, 1, 1, 1, 1, 1, 1, 1, 1},
	//alhaitham-CA
	{1, 1, 1, 1, 1, 1, 1, 1, 1, 1, 1, 1, 1, 1, 1},
	//yaoyao radish skill
	{1, 1, 1, 1, 1, 1},
	//yaoyao radish burst
	{1, 1, 1, 1, 1, 1},
>>>>>>> bced5da3
}<|MERGE_RESOLUTION|>--- conflicted
+++ resolved
@@ -78,12 +78,9 @@
 	ICDGroupWandererC6
 	ICDGroupWandererA4
 	ICDGroupAlhaithamProjectionAttack
-<<<<<<< HEAD
-=======
 	ICDGroupAlhaithamExtraAttack //CA
 	ICDGroupYaoyaoRadishSkill
 	ICDGroupYaoyaoRadishBurst
->>>>>>> bced5da3
 	ICDGroupLength
 )
 
@@ -110,12 +107,9 @@
 	120, //wanderer c6
 	60,  //wanderer a4
 	720, //alhaitham projection
-<<<<<<< HEAD
-=======
 	120, //alhaitham CA
 	150, //yaoyao radish skill
 	90,  //yaoyao radish burst
->>>>>>> bced5da3
 }
 
 var ICDGroupEleApplicationSequence = [][]float64{
@@ -162,9 +156,7 @@
 	//wanderer a4
 	{1, 0, 0, 0, 0, 0, 0, 0, 0, 0, 0, 0, 0, 0, 0, 0, 0, 0, 0, 0},
 	//alhaitham projection
-<<<<<<< HEAD
-	{1, 0, 1, 0, 1, 0, 1, 0, 1, 0, 1, 0, 1, 0, 1, 0, 1, 0, 1, 0},
-=======
+
 	{1, 0, 1, 0, 1, 0, 1, 0, 1, 0, 1, 0, 1, 0, 1, 0, 1, 0, 1, 0, 1, 0, 1, 0},
 	//alhaitham CA
 	{1, 0, 0, 0, 0, 0, 0, 0, 0, 0, 0, 0, 0, 0, 0},
@@ -172,7 +164,6 @@
 	{1, 0, 0, 0, 0, 0},
 	//yaoyao radish burst
 	{1, 0, 0, 0, 0, 0},
->>>>>>> bced5da3
 }
 
 var ICDGroupDamageSequence = [][]float64{
@@ -221,9 +212,6 @@
 	//wanderer a4
 	{1, 1, 1, 1, 1, 1, 1, 1, 1, 1, 1, 1, 1, 1, 1},
 	//alhaitham-projection
-<<<<<<< HEAD
-	{1, 1, 1, 1, 1, 1, 1, 1, 1, 1, 1, 1, 1, 1, 1, 1, 1, 1, 1, 1, 1, 1, 1, 1, 1, 1, 1, 1, 1, 1, 1},
-=======
 	{1, 1, 1, 1, 1, 1, 1, 1, 1, 1, 1, 1, 1, 1, 1},
 	//alhaitham-CA
 	{1, 1, 1, 1, 1, 1, 1, 1, 1, 1, 1, 1, 1, 1, 1},
@@ -231,5 +219,4 @@
 	{1, 1, 1, 1, 1, 1},
 	//yaoyao radish burst
 	{1, 1, 1, 1, 1, 1},
->>>>>>> bced5da3
 }