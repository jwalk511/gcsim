package attributes

import (
	"encoding/json"
	"errors"
	"strings"
)

// Element is a string representing an element i.e. HYDRO/PYRO/etc...
type Element int

// ElementType should be pryo, Hydro, Cryo, Electro, Geo, Anemo and maybe dendro
const (
	Electro Element = iota
	Pyro
	Cryo
	Hydro
	Dendro
	Quicken // or overdose
	Frozen
	Dendro
	ElementDelimAttachable
	Anemo
	Geo
	NoElement
	Physical
	EC
<<<<<<< HEAD
	Quicken // or overdose
=======
>>>>>>> 662b31f9
	Burning // TODO: not truthfuly it's own aura; this is a hack solution
	UnknownElement
	EndEleType
)

func (e Element) String() string {
	return ElementString[e]
}

func (e Element) MarshalJSON() ([]byte, error) {
	return json.Marshal(ElementString[e])
}

func (e *Element) UnmarshalJSON(b []byte) error {
	var s string
	if err := json.Unmarshal(b, &s); err != nil {
		return err
	}
	s = strings.ToLower(s)
	for i, v := range ElementString {
		if v == s {
			*e = Element(i)
			return nil
		}
	}
	return errors.New("unrecognized element")
}

var ElementString = [...]string{
	"electro",
	"pyro",
	"cryo",
	"hydro",
	"dendro",
<<<<<<< HEAD
=======
	"quicken",
>>>>>>> 662b31f9
	"frozen",
	"delim",
	"anemo",
	"geo",
	"",
	"physical",
	"ec",
<<<<<<< HEAD
	"quicken",
=======
>>>>>>> 662b31f9
	"burning",
	"unknown",
}

func StringToEle(s string) Element {
	for i, v := range ElementString {
		if v == s {
			return Element(i)
		}
	}
	return UnknownElement
}

func EleToDmgP(e Element) Stat {
	switch e {
	case Anemo:
		return AnemoP
	case Cryo:
		return CryoP
	case Electro:
		return ElectroP
	case Geo:
		return GeoP
	case Hydro:
		return HydroP
	case Pyro:
		return PyroP
	case Dendro:
		return DendroP
	case Physical:
		return PhyP
	}
	return -1
}<|MERGE_RESOLUTION|>--- conflicted
+++ resolved
@@ -18,17 +18,12 @@
 	Dendro
 	Quicken // or overdose
 	Frozen
-	Dendro
 	ElementDelimAttachable
 	Anemo
 	Geo
 	NoElement
 	Physical
 	EC
-<<<<<<< HEAD
-	Quicken // or overdose
-=======
->>>>>>> 662b31f9
 	Burning // TODO: not truthfuly it's own aura; this is a hack solution
 	UnknownElement
 	EndEleType
@@ -63,10 +58,7 @@
 	"cryo",
 	"hydro",
 	"dendro",
-<<<<<<< HEAD
-=======
 	"quicken",
->>>>>>> 662b31f9
 	"frozen",
 	"delim",
 	"anemo",
@@ -74,10 +66,6 @@
 	"",
 	"physical",
 	"ec",
-<<<<<<< HEAD
-	"quicken",
-=======
->>>>>>> 662b31f9
 	"burning",
 	"unknown",
 }
