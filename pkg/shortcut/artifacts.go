--- conflicted
+++ resolved
@@ -16,14 +16,11 @@
 	"braveheart":             keys.BraveHeart,
 	"brave":                  keys.BraveHeart,
 	"crimsonwitchofflames":   keys.CrimsonWitchOfFlames,
-<<<<<<< HEAD
-	"deepwoodmemories":       keys.DeepwoodMemories,
-=======
 	"cwof":                   keys.CrimsonWitchOfFlames,
 	"cw":                     keys.CrimsonWitchOfFlames,
 	"crimson":                keys.CrimsonWitchOfFlames,
-	"witch":                  keys.CrimsonWitchOfFlames,
->>>>>>> 40b16176
+	"witch":                  keys.CrimsonWitchOfFlames
+	"deepwoodmemories":       keys.DeepwoodMemories,
 	"defenderswill":          keys.DefendersWill,
 	"defenders":              keys.DefendersWill,
 	"defender":               keys.DefendersWill,
