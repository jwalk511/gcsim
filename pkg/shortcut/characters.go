--- conflicted
+++ resolved
@@ -118,9 +118,6 @@
 	"kuki":              keys.Kuki,
 	"shikanoinheizou":   keys.Heizou,
 	"heizou":            keys.Heizou,
-<<<<<<< HEAD
+	"collei":            keys.Collei,
 	"tighnari":          keys.Tighnari,
-=======
-	"collei":            keys.Collei,
->>>>>>> 52050533
 }