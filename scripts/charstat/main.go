package main

import (
	"encoding/json"
	"fmt"
	"io"
	"log"
	"net/http"
	"os"
	"strings"
	"text/template"
)

type base struct {
	HP  float64 `json:"hp"`
	Atk float64 `json:"attack"`
	Def float64 `json:"defense"`
}

type curve struct {
	HP  string `json:"hp"`
	Atk string `json:"attack"`
	Def string `json:"defense"`
}

type promo struct {
	Max         int     `json:"maxlevel"`
	HP          float64 `json:"hp"`
	Atk         float64 `json:"attack"`
	Def         float64 `json:"defense"`
	Specialized float64 `json:"specialized"`
}

type data struct {
	profile
	Key           string
	Base          base    `json:"base"`
	Curve         curve   `json:"curve"`
	Specialized   string  `json:"specialized"`
	PromotionData []promo `json:"promotion"`
}

type profile struct {
	Body       string
	Element    string
	Rarity     string
	Region     string
	WeaponType string
}

func main() {
	b, err := fetch("src/data/stats/characters.json")
	if err != nil {
		log.Fatal(err)
	}

	var d map[string]data
	if err := json.Unmarshal([]byte(b), &d); err != nil {
		log.Fatal(err)
	}

	// fix the specialized key
	for k, v := range d {
		v.Specialized = SpecKeyToStat[v.Specialized]
		v.Key = CharNameToKey[k]

		if v.Key == "" {
			log.Printf("skipping '%v' no valid key\n", k)
			continue
		}

		// fetch char profile
		b, err := fetch(fmt.Sprintf("src/data/English/characters/%s.json", k))
		if err != nil {
			log.Fatal(err)
		}
		if err := json.Unmarshal([]byte(b), &v.profile); err != nil {
			log.Fatal(err)
		}

		v.Body = strings.Title(strings.ToLower(v.Body))
		// special case for traveler and aloy
		if v.Region == "" {
			v.Region = "Unknown"
		}
		// special case for traveler
		if v.Element == "None" {
			v.Element = "NoElement"
		}
		if v.WeaponType == "Polearm" {
			v.WeaponType = "Spear"
		}

		d[k] = v
		log.Println(v.Key)
	}

	// fmt.Println(d)
	of, err := os.Create("./_output.go")
	if err != nil {
		log.Fatal(err)
	}
	defer of.Close()

	t, err := template.New("out").Parse(tmpl)
	if err != nil {
		log.Fatal(err)
	}
	if err := t.Execute(of, d); err != nil {
		log.Fatal(err)
	}
}

func fetch(path string) (string, error) {
	resp, err := http.Get("https://raw.githubusercontent.com/theBowja/genshin-db/main/" + path)
	if err != nil {
		return "", err
	}
	defer resp.Body.Close()

	if resp.StatusCode != 200 {
		return "", fmt.Errorf("%v: %v", resp.Status, path)
	}

	out, err := io.ReadAll(resp.Body)
	return string(out), err
}

var tmpl = `package curves

import (
	"github.com/genshinsim/gcsim/pkg/core/attributes"
	"github.com/genshinsim/gcsim/pkg/core/keys"
	"github.com/genshinsim/gcsim/pkg/core/player/character/profile"
	"github.com/genshinsim/gcsim/pkg/core/player/weapon"
)


var CharBaseMap = map[keys.Char]CharBase{
	{{- range $key, $value := . }}
	{{- if $value.Key }}
	keys.{{$value.Key}}: {
		Rarity: {{$value.Rarity}},
		Body: profile.Body {{- $value.Body}},
		Element: attributes. {{- $value.Element}},
		Region: profile.Zone {{- $value.Region}},
		WeaponType: weapon.WeaponClass {{- $value.WeaponType}},
		HPCurve: {{$value.Curve.HP}},
		AtkCurve: {{$value.Curve.Atk}},
		DefCurve: {{$value.Curve.Def}},
		BaseHP: {{$value.Base.HP}},
		BaseAtk: {{$value.Base.Atk}},
		BaseDef: {{$value.Base.Def}},
		Specialized: {{$value.Specialized}},
		PromotionBonus: []PromoData{
			{{- range $e := $value.PromotionData}}
			{
				MaxLevel: {{$e.Max}},
				HP:       {{$e.HP}},
				Atk:      {{$e.Atk}},
				Def:      {{$e.Def}},
				Special:  {{$e.Specialized}},
			},
			{{- end }}
		},
	},
	{{- end }}
	{{- end }}
}

`

var SpecKeyToStat = map[string]string{
	"FIGHT_PROP_CRITICAL_HURT":     "attributes.CD",
	"FIGHT_PROP_HEAL_ADD":          "attributes.Heal",
	"FIGHT_PROP_ATTACK_PERCENT":    "attributes.ATKP",
	"FIGHT_PROP_ELEMENT_MASTERY":   "attributes.EM",
	"FIGHT_PROP_HP_PERCENT":        "attributes.HPP",
	"FIGHT_PROP_CHARGE_EFFICIENCY": "attributes.ER",
	"FIGHT_PROP_CRITICAL":          "attributes.CR",
	"FIGHT_PROP_PHYSICAL_ADD_HURT": "attributes.PhyP",
	"FIGHT_PROP_ELEC_ADD_HURT":     "attributes.ElectroP",
	"FIGHT_PROP_ROCK_ADD_HURT":     "attributes.GeoP",
	"FIGHT_PROP_FIRE_ADD_HURT":     "attributes.PyroP",
	"FIGHT_PROP_WATER_ADD_HURT":    "attributes.HydroP",
	"FIGHT_PROP_DEFENSE_PERCENT":   "attributes.DEFP",
	"FIGHT_PROP_ICE_ADD_HURT":      "attributes.CryoP",
	"FIGHT_PROP_WIND_ADD_HURT":     "attributes.AnemoP",
	"FIGHT_PROP_GRASS_ADD_HURT":    "attributes.DendroP",
}

var CharNameToKey = map[string]string{
	"albedo":            "Albedo",
	"aloy":              "Aloy",
	"amber":             "Amber",
	"barbara":           "Barbara",
	"beidou":            "Beidou",
	"bennett":           "Bennett",
	"chongyun":          "Chongyun",
	"diluc":             "Diluc",
	"diona":             "Diona",
	"eula":              "Eula",
	"fischl":            "Fischl",
	"ganyu":             "Ganyu",
	"hutao":             "Hutao",
	"jean":              "Jean",
	"kaedeharakazuha":   "Kazuha",
	"kazuha":            "Kazuha",
	"kaeya":             "Kaeya",
	"kamisatoayaka":     "Ayaka",
	"ayaka":             "Ayaka",
	"kamisatoayato":     "Ayato",
	"ayato":             "Ayato",
	"keqing":            "Keqing",
	"klee":              "Klee",
	"kujousara":         "Sara",
	"lisa":              "Lisa",
	"mona":              "Mona",
	"ningguang":         "Ningguang",
	"noelle":            "Noelle",
	"qiqi":              "Qiqi",
	"raidenshogun":      "Raiden",
	"raiden":            "Raiden",
	"razor":             "Razor",
	"rosaria":           "Rosaria",
	"sangonomiyakokomi": "Kokomi",
	"kokomi":            "Kokomi",
	"sayu":              "Sayu",
	"sucrose":           "Sucrose",
	"tartaglia":         "Tartaglia",
	"thoma":             "Thoma",
	"venti":             "Venti",
	"xiangling":         "Xiangling",
	"xiao":              "Xiao",
	"xingqiu":           "Xingqiu",
	"xinyan":            "Xinyan",
	"yanfei":            "Yanfei",
	"yoimiya":           "Yoimiya",
	"zhongli":           "Zhongli",
	"gorou":             "Gorou",
	"aratakiitto":       "Itto",
	"aether":            "TravelerMale",
	"lumine":            "TravelerFemale",
	"shenhe":            "Shenhe",
	"yunjin":            "Yunjin",
	"yaemiko":           "YaeMiko",
	"yelan":             "Yelan",
	"kukishinobu":       "Kuki",
	"shikanoinheizou":   "Heizou",
	"tighnari":          "Tighnari",
	"candace":           "Candace",
	"nilou":             "Nilou",
	"alhaitham":         "Alhaitham",
	"layla":             "Layla",
	"wanderer":          "Wanderer",
<<<<<<< HEAD
	"dehya":             "Dehya",
=======
	"yaoyao":            "Yaoyao",
>>>>>>> bced5da3
}<|MERGE_RESOLUTION|>--- conflicted
+++ resolved
@@ -253,9 +253,6 @@
 	"alhaitham":         "Alhaitham",
 	"layla":             "Layla",
 	"wanderer":          "Wanderer",
-<<<<<<< HEAD
 	"dehya":             "Dehya",
-=======
 	"yaoyao":            "Yaoyao",
->>>>>>> bced5da3
 }