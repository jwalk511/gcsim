package main

import (
	"encoding/json"
	"fmt"
	"io"
	"log"
	"net/http"
	"os"
	"strings"
	"text/template"
)

type base struct {
	HP  float64 `json:"hp"`
	Atk float64 `json:"attack"`
	Def float64 `json:"defense"`
}

type curve struct {
	HP  string `json:"hp"`
	Atk string `json:"attack"`
	Def string `json:"defense"`
}

type promo struct {
	Max         int     `json:"maxlevel"`
	HP          float64 `json:"hp"`
	Atk         float64 `json:"attack"`
	Def         float64 `json:"defense"`
	Specialized float64 `json:"specialized"`
}

type data struct {
	profile
	Key           string
	Base          base    `json:"base"`
	Curve         curve   `json:"curve"`
	Specialized   string  `json:"specialized"`
	PromotionData []promo `json:"promotion"`
}

type profile struct {
	Body       string
	Element    string
	Rarity     string
	Region     string
	WeaponType string
}

func main() {
	b, err := fetch("src/data/stats/characters.json")
	if err != nil {
		log.Fatal(err)
	}

	var d map[string]data
	if err := json.Unmarshal([]byte(b), &d); err != nil {
		log.Fatal(err)
	}

	// fix the specialized key
	for k, v := range d {
		v.Specialized = SpecKeyToStat[v.Specialized]
		v.Key = CharNameToKey[k]

		if v.Key == "" {
			log.Printf("skipping '%v' no valid key\n", k)
			continue
		}

		// fetch char profile
		b, err := fetch(fmt.Sprintf("src/data/English/characters/%s.json", k))
		if err != nil {
			log.Fatal(err)
		}
		if err := json.Unmarshal([]byte(b), &v.profile); err != nil {
			log.Fatal(err)
		}

		v.Body = strings.Title(strings.ToLower(v.Body))
		// special case for traveler and aloy
		if v.Region == "" {
			v.Region = "Unknown"
		}
		// special case for traveler
		if v.Element == "None" {
			v.Element = "NoElement"
		}
		if v.WeaponType == "Polearm" {
			v.WeaponType = "Spear"
		}

		d[k] = v
		log.Println(v.Key)
	}

	// fmt.Println(d)
	of, err := os.Create("./_output.go")
	if err != nil {
		log.Fatal(err)
	}
	defer of.Close()

	t, err := template.New("out").Parse(tmpl)
	if err != nil {
		log.Fatal(err)
	}
	if err := t.Execute(of, d); err != nil {
		log.Fatal(err)
	}
}

func fetch(path string) (string, error) {
	resp, err := http.Get("https://raw.githubusercontent.com/theBowja/genshin-db/main/" + path)
	if err != nil {
		return "", err
	}
	defer resp.Body.Close()

	if resp.StatusCode != 200 {
		return "", fmt.Errorf("%v: %v", resp.Status, path)
	}

	out, err := io.ReadAll(resp.Body)
	return string(out), err
}

var tmpl = `package curves

import (
	"github.com/genshinsim/gcsim/pkg/core/attributes"
	"github.com/genshinsim/gcsim/pkg/core/keys"
	"github.com/genshinsim/gcsim/pkg/core/player/character/profile"
	"github.com/genshinsim/gcsim/pkg/core/player/weapon"
)


var CharBaseMap = map[keys.Char]CharBase{
	{{- range $key, $value := . }}
	{{- if $value.Key }}
	keys.{{$value.Key}}: {
		Rarity: {{$value.Rarity}},
		Body: profile.Body {{- $value.Body}},
		Element: attributes. {{- $value.Element}},
		Region: profile.Zone {{- $value.Region}},
		WeaponType: weapon.WeaponClass {{- $value.WeaponType}},
		HPCurve: {{$value.Curve.HP}},
		AtkCurve: {{$value.Curve.Atk}},
		DefCurve: {{$value.Curve.Def}},
		BaseHP: {{$value.Base.HP}},
		BaseAtk: {{$value.Base.Atk}},
		BaseDef: {{$value.Base.Def}},
		Specialized: {{$value.Specialized}},
		PromotionBonus: []PromoData{
			{{- range $e := $value.PromotionData}}
			{
				MaxLevel: {{$e.Max}},
				HP:       {{$e.HP}},
				Atk:      {{$e.Atk}},
				Def:      {{$e.Def}},
				Special:  {{$e.Specialized}},
			},
			{{- end }}
		},
	},
	{{- end }}
	{{- end }}
}

`

var SpecKeyToStat = map[string]string{
	"FIGHT_PROP_CRITICAL_HURT":     "attributes.CD",
	"FIGHT_PROP_HEAL_ADD":          "attributes.Heal",
	"FIGHT_PROP_ATTACK_PERCENT":    "attributes.ATKP",
	"FIGHT_PROP_ELEMENT_MASTERY":   "attributes.EM",
	"FIGHT_PROP_HP_PERCENT":        "attributes.HPP",
	"FIGHT_PROP_CHARGE_EFFICIENCY": "attributes.ER",
	"FIGHT_PROP_CRITICAL":          "attributes.CR",
	"FIGHT_PROP_PHYSICAL_ADD_HURT": "attributes.PhyP",
	"FIGHT_PROP_ELEC_ADD_HURT":     "attributes.ElectroP",
	"FIGHT_PROP_ROCK_ADD_HURT":     "attributes.GeoP",
	"FIGHT_PROP_FIRE_ADD_HURT":     "attributes.PyroP",
	"FIGHT_PROP_WATER_ADD_HURT":    "attributes.HydroP",
	"FIGHT_PROP_DEFENSE_PERCENT":   "attributes.DEFP",
	"FIGHT_PROP_ICE_ADD_HURT":      "attributes.CryoP",
	"FIGHT_PROP_WIND_ADD_HURT":     "attributes.AnemoP",
	"FIGHT_PROP_GRASS_ADD_HURT":    "attributes.DendroP",
}

var CharNameToKey = map[string]string{
	"albedo":            "Albedo",
	"aloy":              "Aloy",
	"amber":             "Amber",
	"barbara":           "Barbara",
	"beidou":            "Beidou",
	"bennett":           "Bennett",
	"chongyun":          "Chongyun",
	"diluc":             "Diluc",
	"diona":             "Diona",
	"eula":              "Eula",
	"fischl":            "Fischl",
	"ganyu":             "Ganyu",
	"hutao":             "Hutao",
	"jean":              "Jean",
	"kaedeharakazuha":   "Kazuha",
	"kazuha":            "Kazuha",
	"kaeya":             "Kaeya",
	"kamisatoayaka":     "Ayaka",
	"ayaka":             "Ayaka",
	"kamisatoayato":     "Ayato",
	"ayato":             "Ayato",
	"keqing":            "Keqing",
	"klee":              "Klee",
	"kujousara":         "Sara",
	"lisa":              "Lisa",
	"mona":              "Mona",
	"ningguang":         "Ningguang",
	"noelle":            "Noelle",
	"qiqi":              "Qiqi",
	"raidenshogun":      "Raiden",
	"raiden":            "Raiden",
	"razor":             "Razor",
	"rosaria":           "Rosaria",
	"sangonomiyakokomi": "Kokomi",
	"kokomi":            "Kokomi",
	"sayu":              "Sayu",
	"sucrose":           "Sucrose",
	"tartaglia":         "Tartaglia",
	"thoma":             "Thoma",
	"venti":             "Venti",
	"xiangling":         "Xiangling",
	"xiao":              "Xiao",
	"xingqiu":           "Xingqiu",
	"xinyan":            "Xinyan",
	"yanfei":            "Yanfei",
	"yoimiya":           "Yoimiya",
	"zhongli":           "Zhongli",
	"gorou":             "Gorou",
	"aratakiitto":       "Itto",
	"aether":            "TravelerMale",
	"lumine":            "TravelerFemale",
	"shenhe":            "Shenhe",
	"yunjin":            "Yunjin",
	"yaemiko":           "YaeMiko",
	"yelan":             "Yelan",
	"kukishinobu":       "Kuki",
	"shikanoinheizou":   "Heizou",
	"tighnari":          "Tighnari",
<<<<<<< HEAD
	"nilou":             "Nilou",
=======
	"candace":           "Candace",
>>>>>>> 37950590
}<|MERGE_RESOLUTION|>--- conflicted
+++ resolved
@@ -248,9 +248,6 @@
 	"kukishinobu":       "Kuki",
 	"shikanoinheizou":   "Heizou",
 	"tighnari":          "Tighnari",
-<<<<<<< HEAD
+	"candace":           "Candace",
 	"nilou":             "Nilou",
-=======
-	"candace":           "Candace",
->>>>>>> 37950590
 }